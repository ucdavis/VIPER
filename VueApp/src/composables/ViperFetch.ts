import { useGenericErrorHandler } from "./ErrorHandler"
import { useUserStore } from "@/store/UserStore"
import { ValidationError } from "./validation-error"
import { AuthError } from "./auth-error"

const errorHandler = useGenericErrorHandler()

const HTTP_STATUS = {
    UNAUTHORIZED: 401,
    FORBIDDEN: 403,
    NO_CONTENT: 204,
    ACCEPTED: 202,
} as const

type Pagination = {
    page: number
    perPage: number
    pages: number
    totalRecords: number
    next: string | null
    previous: string | null
}

type Result = {
    result: any
    errors: any
    success: boolean
    pagination: Pagination | null
}

type UrlParams = {
    [key: string]: string | number | null | undefined
}

function createUrlSearchParams(obj: UrlParams): URLSearchParams {
    const params = new URLSearchParams()
    for (const [key, value] of Object.entries(obj)) {
<<<<<<< HEAD
        if (value !== null && value !== undefined && typeof key === "string") {
=======
        if (value != null && typeof key === "string") {
>>>>>>> ba662945
            params.append(key, value.toString())
        }
    }
    return params
}

function addHeader(options: any, headerName: string, headerValue: string) {
    if (options.headers === undefined) {
        options.headers = {}
    }
<<<<<<< HEAD
    if (typeof headerName === "string" && !(headerName in options.headers)) {
=======
    if (typeof headerName === "string" && !Object.hasOwn(options.headers, headerName)) {
>>>>>>> ba662945
        Object.defineProperty(options.headers, headerName, {
            value: headerValue,
            enumerable: true,
            writable: true,
            configurable: true,
        })
    }
}

async function handleViperFetchError(response: any) {
    if (!response.ok) {
        let result = null
        let message = ""
        let isAuthError = false
        try {
            try {
                result = await response.json()
            } catch {
                result = response
            }
            if (response.status === HTTP_STATUS.UNAUTHORIZED || response.status === HTTP_STATUS.FORBIDDEN) {
                isAuthError = true
            } else if (result.errorMessage !== null && result.errorMessage !== undefined) {
                message = result.errorMessage
            } else if (result.detail !== null && result.detail !== undefined) {
                message = result.detail
            } else if (result.statusText !== null && result.statusText !== undefined) {
                message = result.statusText
            }
        } catch {
            throw new Error("An error occurred")
        }
        if (isAuthError) {
            throw new AuthError(result.errorMessage ?? "Auth Error", response.status)
        } else {
            throw new ValidationError(message, result?.errors)
        }
    }
    return response
}

async function fetchWrapper(url: string, options: any = {}) {
    if (options.headers === undefined) {
        options.headers = {}
    }

    const userStore = useUserStore()
    const token = userStore.userInfo.token || ""
    addHeader(options, "X-CSRF-TOKEN", token)

    let errors: string[] = []
    const result = await fetch(url, options)
        .then((r) => handleViperFetchError(r))
        .then((r) => (r.status === HTTP_STATUS.NO_CONTENT || r.status === HTTP_STATUS.ACCEPTED ? r : r.json()))
        .then((r) => {
            let intialResult = r
            if (r.success !== undefined) {
                if (!r.success || r.result === undefined) {
                    errorHandler.handleError(r)
                }
                intialResult = r.result
            }
            return r.pagination ? { result: intialResult, pagination: r.pagination } : intialResult
        })
        .catch((error) => {
            if (error?.status === undefined) {
                errorHandler.handleError(error)
                errors = errorHandler.errors.value
            } else {
                errorHandler.handleAuthError(error?.message, error.status)
                errors = [error?.message || "Authentication error"]
            }
        })
    const resultObj: Result = {
        result: result,
        errors: errors,
        success: errors.length === 0,
        pagination: null,
    }
    if (result && result.pagination) {
        resultObj.pagination = result.pagination
        resultObj.result = result.result
    }
    return resultObj
}

async function postForBlob(url: string = "", body: any = {}, options: any = {}): Promise<Blob> {
    options.method = "POST"
    options.body = JSON.stringify(body)
    addHeader(options, "Content-Type", "application/json")

    if (options.headers === undefined) {
        options.headers = {}
    }

    const userStore = useUserStore()
    const token = userStore.userInfo.token || ""
    addHeader(options, "X-CSRF-TOKEN", token)

    const response = await fetch(url, options)

    if (!response.ok) {
        let message = ""
        let isAuthError = false

        if (response.status === HTTP_STATUS.UNAUTHORIZED || response.status === HTTP_STATUS.FORBIDDEN) {
            isAuthError = true
            message = "Authentication required"
        } else {
            try {
                const result = await response.json()
                message = result.errorMessage || result.detail || response.statusText
            } catch {
                message = response.statusText || "An error occurred"
            }
        }

        if (isAuthError) {
            errorHandler.handleAuthError(message, response.status)
        } else {
            errorHandler.handleError(message)
        }

        throw new Error(message)
    }

    return await response.blob()
}

function useFetch() {
    async function get(url: string = "", options: any = {}): Promise<Result> {
        options.method = "GET"
        addHeader(options, "Content-Type", "application/json")
        return await fetchWrapper(url, options)
    }

    async function post(url: string = "", body: any = {}, options: any = {}): Promise<Result> {
        options.method = "POST"
        options.body = JSON.stringify(body)
        addHeader(options, "Content-Type", "application/json")
        return await fetchWrapper(url, options)
    }

    async function put(url: string = "", body: any = {}, options: any = {}): Promise<Result> {
        options.method = "PUT"
        options.body = JSON.stringify(body)
        addHeader(options, "Content-Type", "application/json")
        return await fetchWrapper(url, options)
    }

    async function del(url: string = "", options: any = {}): Promise<Result> {
        options.method = "DELETE"
        addHeader(options, "Content-Type", "application/json")
        return await fetchWrapper(url, options)
    }

    return { get, post, put, del, createUrlSearchParams }
}

export { useFetch, postForBlob }<|MERGE_RESOLUTION|>--- conflicted
+++ resolved
@@ -35,11 +35,7 @@
 function createUrlSearchParams(obj: UrlParams): URLSearchParams {
     const params = new URLSearchParams()
     for (const [key, value] of Object.entries(obj)) {
-<<<<<<< HEAD
-        if (value !== null && value !== undefined && typeof key === "string") {
-=======
         if (value != null && typeof key === "string") {
->>>>>>> ba662945
             params.append(key, value.toString())
         }
     }
@@ -50,11 +46,7 @@
     if (options.headers === undefined) {
         options.headers = {}
     }
-<<<<<<< HEAD
-    if (typeof headerName === "string" && !(headerName in options.headers)) {
-=======
     if (typeof headerName === "string" && !Object.hasOwn(options.headers, headerName)) {
->>>>>>> ba662945
         Object.defineProperty(options.headers, headerName, {
             value: headerValue,
             enumerable: true,
