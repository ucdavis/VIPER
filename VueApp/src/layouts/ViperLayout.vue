<template>
    <div id="pageTop"></div>
    <q-layout view="hHh lpR fFf">
        <q-header
            elevated
            id="mainLayoutHeader"
            height-hint="98"
            v-cloak
            class="no-print"
        >
            <div
                v-show="false"
                id="headerPlaceholder"
            >
                <div
                    id="topPlaceholder"
                    class="row items-center"
                >
                    <a
                        class="q-btn q-btn-item non-selectable no-outline q-btn--flat q-btn--rectangle q-btn--actionable q-focusable q-hoverable q-btn--no-uppercase q-btn--dense gt-sm text-white"
                        tabindex="0"
                        :href="viperHome"
                    >
                        <span class="q-focus-helper"></span>
                        <span class="q-btn__content text-center col items-center q-anchor--skip justify-center row">
                            <i
                                class="q-icon notranslate material-icons"
                                aria-hidden="true"
                                role="img"
                                >home</i
                            >
                            <span class="mainLayoutViper">VIPER 2.0</span>
                            <span
                                v-if="environment == 'DEVELOPMENT'"
                                class="mainLayoutViperMode"
                                >Development</span
                            >
                            <span
                                v-if="environment == 'TEST'"
                                class="mainLayoutViperMode"
                                >Test</span
                            >
                        </span>
                    </a>
                </div>
            </div>
            <q-toolbar
                v-cloak
                class="items-end"
            >
                <img
                    src="@/assets/UCDSVMLogo.png"
                    height="50"
                    alt="UC Davis School of Veterinary Medicine Logo"
                />

                <!--Mini navigation for small screens-->
                <q-btn
                    flat
                    dense
                    icon="menu"
                    class="q-mr-xs lt-md"
                >
                    <MiniNav v-if="userStore.isLoggedIn"></MiniNav>
                </q-btn>
                <q-btn
                    flat
                    dense
                    icon="list"
                    class="q-mr-xs lt-md"
                    @click="mainLeftDrawer = !mainLeftDrawer"
                ></q-btn>
                <q-btn
                    flat
                    dense
                    label="Viper 2.0"
                    class="lt-md"
                    :href="viperHome"
                >
                    <span
                        v-if="environment == 'DEVELOPMENT'"
                        class="mainLayoutViperMode"
                        >Dev</span
                    >
                    <span
                        v-if="environment == 'TEST'"
                        class="mainLayoutViperMode"
                        >Test</span
                    >
                </q-btn>

                <!--For medium+ screens-->
                <q-btn
                    flat
                    dense
                    no-caps
                    class="gt-sm text-white q-py-none q-ml-md self-end"
                    :href="viperHome"
                >
                    <span class="mainLayoutViper">VIPER 2.0</span>
                    <span
                        v-if="environment == 'DEVELOPMENT'"
                        class="mainLayoutViperMode"
                        >Development</span
                    >
                    <span
                        v-if="environment == 'TEST'"
                        class="mainLayoutViperMode"
                        >Test</span
                    >
                </q-btn>

                <q-banner
                    v-if="userStore.isEmulating"
                    dense
                    rounded
                    inline-actions
                    class="bg-warning text-black q-ml-lg"
                >
                    <strong>EMULATING:</strong>
                    {{ userStore.userInfo.firstName }} {{ userStore.userInfo.lastName }}
                    <q-btn
                        no-caps
                        dense
                        :href="clearEmulationHref"
                        color="secondary"
                        class="text-white q-px-sm q-ml-md"
                        >End Emulation</q-btn
                    >
                </q-banner>

                <q-space></q-space>

                <!--
                @*Don't show the search until it does something*@
                @if (HttpHelper.Environment?.EnvironmentName == "Development")
                {
                <q-input rounded dense standout dark v-model="searchText" label="Search" bg-color="white" label-color="black" class="q-pa-xs">
                    <template v-slot:append>
                        <q-icon name="search" color="black"></q-icon>
                    </template>
                </q-input>
                }
                    -->
                <ProfilePic></ProfilePic>
            </q-toolbar>

            <MainNav
                v-if="userStore.isLoggedIn"
                :highlighted-top-nav="highlightedTopNav"
            ></MainNav>
        </q-header>

        <LeftNav
            v-if="userStore.isLoggedIn"
            :nav="nav"
            :navarea="navarea"
            :main-left-drawer="mainLeftDrawer"
            @drawer-change="handleDrawerChange"
        ></LeftNav>

        <q-page-container id="mainLayoutBody">
            <div
                class="q-pa-md"
                v-cloak
                v-show="userStore.isLoggedIn"
            >
                <router-view></router-view>
            </div>
        </q-page-container>

        <q-footer
            elevated
            class="bg-white no-print"
            v-cloak
        >
            <div
                class="q-py-sm q-px-md q-gutter-xs text-caption row"
                id="footerNavLinks"
            >
                <div class="col-12 col-md q-pl-md">
                    <a
                        href="https://svmithelp.vetmed.ucdavis.edu/"
                        target="_blank"
                        rel="noopener"
                        class="text-primary"
                    >
                        <q-icon
                            color="primary"
                            name="help_center"
                            size="xs"
                        ></q-icon>
                        SVM-IT ServiceDesk
                    </a>
                    <span class="text-primary q-px-sm">|</span>
                    <a
                        href="http://www.vetmed.ucdavis.edu/"
                        target="_blank"
                        rel="noopener"
                        class="text-primary"
                    >
                        <q-icon
                            color="primary"
                            name="navigation"
                            size="xs"
                        ></q-icon>
                        SVM Home
                    </a>
                    <span class="text-primary q-px-sm">|</span>
                    <a
                        href="http://www.ucdavis.edu/"
                        target="_blank"
                        rel="noopener"
                        class="text-primary"
                    >
                        <q-icon
                            color="primary"
                            name="school"
                            size="xs"
                        ></q-icon>
                        UC Davis
                    </a>
                </div>
                <div class="col-12 col-md-auto gt-sm text-black">&copy; 2023 School of Veterinary Medicine</div>
            </div>
        </q-footer>
        <SessionTimeout />
    </q-layout>
</template>
<script lang="ts">
import { ref } from "vue"
import type { PropType } from "vue"
import { useUserStore } from "@/store/UserStore"
import LeftNav from "@/layouts/LeftNav.vue"
import MainNav from "@/layouts/MainNav.vue"
import MiniNav from "@/layouts/MiniNav.vue"
import ProfilePic from "@/layouts/ProfilePic.vue"
import SessionTimeout from "@/components/SessionTimeout.vue"

type BreadCrumb = {
    url: string
    name: string
}

export default {
    name: "ViperLayout",
    setup() {
        const userStore = useUserStore()
        const mainLeftDrawer = ref(false)
        return { userStore, mainLeftDrawer }
    },
    props: {
        nav: {
            type: String,
            default: "",
        },
        navarea: Boolean,
        highlightedTopNav: {
            type: String,
            default: "",
        },
<<<<<<< HEAD
=======
        breadcrumbs: {
            type: Array as PropType<BreadCrumb[]>,
            default: () => [],
        },
>>>>>>> 52fbb409
    },
    components: {
        LeftNav,
        MainNav,
        MiniNav,
        ProfilePic,
        SessionTimeout,
    },
    data() {
        return {
            topNav: [],
            leftNav: [],
            clearEmulationHref: ref(import.meta.env.VITE_VIPER_HOME + "ClearEmulation"),
            environment: ref(import.meta.env.VITE_ENVIRONMENT),
            viperHome: ref(import.meta.env.VITE_VIPER_HOME),
        }
    },
    methods: {
        handleDrawerChange(newDrawerValue: boolean): void {
            this.mainLeftDrawer = newDrawerValue
        },
    },
}
</script><|MERGE_RESOLUTION|>--- conflicted
+++ resolved
@@ -250,22 +250,16 @@
         return { userStore, mainLeftDrawer }
     },
     props: {
-        nav: {
-            type: String,
-            default: "",
-        },
+        nav: String,
         navarea: Boolean,
         highlightedTopNav: {
             type: String,
             default: "",
         },
-<<<<<<< HEAD
-=======
         breadcrumbs: {
             type: Array as PropType<BreadCrumb[]>,
             default: () => [],
         },
->>>>>>> 52fbb409
     },
     components: {
         LeftNav,
