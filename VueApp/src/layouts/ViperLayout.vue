<template>
    <div id="pageTop"></div>
    <q-layout view="hHh lpR fFf">
        <q-header
            elevated
            id="mainLayoutHeader"
            height-hint="98"
            v-cloak
            class="no-print"
        >
            <div
                v-show="false"
                id="headerPlaceholder"
            >
                <div
                    id="topPlaceholder"
                    class="row items-center"
                >
                    <a
                        class="q-btn q-btn-item non-selectable no-outline q-btn--flat q-btn--rectangle q-btn--actionable q-focusable q-hoverable q-btn--no-uppercase q-btn--dense gt-sm text-white"
                        tabindex="0"
                        :href="viperHome"
                    >
                        <span class="q-focus-helper"></span>
                        <span class="q-btn__content text-center col items-center q-anchor--skip justify-center row">
                            <i
                                class="q-icon notranslate material-icons"
                                aria-hidden="true"
                                role="img"
                                >home</i
                            >
                            <span class="mainLayoutViper">VIPER 2.0</span>
                            <span
                                v-if="environment == 'DEVELOPMENT'"
                                class="mainLayoutViperMode"
                                >Development</span
                            >
                            <span
                                v-if="environment == 'TEST'"
                                class="mainLayoutViperMode"
                                >Test</span
                            >
                        </span>
                    </a>
                </div>
            </div>
            <q-toolbar
                v-cloak
                class="items-end"
            >
                <img
                    src="@/assets/UCDSVMLogo.png"
                    height="50"
                    alt="UC Davis School of Veterinary Medicine Logo"
                />

                <!--Mini navigation for small screens-->
                <q-btn
                    flat
                    dense
                    icon="menu"
                    class="q-mr-xs lt-md"
                >
                    <MiniNav v-if="userStore.isLoggedIn"></MiniNav>
                </q-btn>
                <q-btn
                    flat
                    dense
                    icon="list"
                    class="q-mr-xs lt-md"
                    @click="mainLeftDrawer = !mainLeftDrawer"
                ></q-btn>
                <q-btn
                    flat
                    dense
                    label="Viper 2.0"
                    class="lt-md"
                    :href="viperHome"
                >
                    <span
                        v-if="environment == 'DEVELOPMENT'"
                        class="mainLayoutViperMode"
                        >Dev</span
                    >
                    <span
                        v-if="environment == 'TEST'"
                        class="mainLayoutViperMode"
                        >Test</span
                    >
                </q-btn>

                <!--For medium+ screens-->
                <q-btn
                    flat
                    dense
                    no-caps
                    class="gt-sm text-white q-py-none q-ml-md self-end"
                    :href="viperHome"
                >
                    <span class="mainLayoutViper">VIPER 2.0</span>
                    <span
                        v-if="environment == 'DEVELOPMENT'"
                        class="mainLayoutViperMode"
                        >Development</span
                    >
                    <span
                        v-if="environment == 'TEST'"
                        class="mainLayoutViperMode"
                        >Test</span
                    >
                </q-btn>

                <q-banner
                    v-if="userStore.isEmulating"
                    dense
                    rounded
                    inline-actions
                    class="bg-warning text-black q-ml-lg"
                >
                    <strong>EMULATING:</strong>
                    {{ userStore.userInfo.firstName }} {{ userStore.userInfo.lastName }}
                    <q-btn
                        no-caps
                        dense
                        :href="clearEmulationHref"
                        color="secondary"
                        class="text-white q-px-sm q-ml-md"
                        >End Emulation</q-btn
                    >
                </q-banner>

                <q-space></q-space>

                <!--
                @*Don't show the search until it does something*@
                @if (HttpHelper.Environment?.EnvironmentName == "Development")
                {
                <q-input rounded dense standout dark v-model="searchText" label="Search" bg-color="white" label-color="black" class="q-pa-xs">
                    <template v-slot:append>
                        <q-icon name="search" color="black"></q-icon>
                    </template>
                </q-input>
                }
                    -->
                <ProfilePic></ProfilePic>
            </q-toolbar>

            <MainNav
                v-if="userStore.isLoggedIn"
                :highlighted-top-nav="highlightedTopNav"
            ></MainNav>
        </q-header>

        <LeftNav
            v-if="userStore.isLoggedIn"
            :nav="nav"
            :navarea="navarea"
            :main-left-drawer="mainLeftDrawer"
            @drawer-change="handleDrawerChange"
        ></LeftNav>

        <q-page-container id="mainLayoutBody">
            <div
                class="q-pa-md"
                v-cloak
                v-show="userStore.isLoggedIn"
            >
                <router-view></router-view>
            </div>
        </q-page-container>

        <q-footer
            elevated
            class="bg-white no-print"
            v-cloak
        >
            <div
                class="q-py-sm q-px-md q-gutter-xs text-caption row"
                id="footerNavLinks"
            >
                <div class="col-12 col-md q-pl-md">
                    <a
                        href="https://svmithelp.vetmed.ucdavis.edu/"
                        target="_blank"
                        rel="noopener"
                        class="text-primary"
                    >
                        <q-icon
                            color="primary"
                            name="help_center"
                            size="xs"
                        ></q-icon>
                        SVM-IT ServiceDesk
                    </a>
                    <span class="text-primary q-px-sm">|</span>
                    <a
                        href="http://www.vetmed.ucdavis.edu/"
                        target="_blank"
                        rel="noopener"
                        class="text-primary"
                    >
                        <q-icon
                            color="primary"
                            name="navigation"
                            size="xs"
                        ></q-icon>
                        SVM Home
                    </a>
                    <span class="text-primary q-px-sm">|</span>
                    <a
                        href="http://www.ucdavis.edu/"
                        target="_blank"
                        rel="noopener"
                        class="text-primary"
                    >
                        <q-icon
                            color="primary"
                            name="school"
                            size="xs"
                        ></q-icon>
                        UC Davis
                    </a>
                </div>
                <div class="col-12 col-md-auto gt-sm text-black">&copy; 2023 School of Veterinary Medicine</div>
            </div>
        </q-footer>
        <SessionTimeout />
    </q-layout>
</template>
<script lang="ts">
import { ref } from "vue"
import type { PropType } from "vue"
import { useUserStore } from "@/store/UserStore"
import LeftNav from "@/layouts/LeftNav.vue"
import MainNav from "@/layouts/MainNav.vue"
import MiniNav from "@/layouts/MiniNav.vue"
import ProfilePic from "@/layouts/ProfilePic.vue"
import SessionTimeout from "@/components/SessionTimeout.vue"

type BreadCrumb = {
    url: string
    name: string
}

export default {
    name: "ViperLayout",
    setup() {
        const userStore = useUserStore()
        const mainLeftDrawer = ref(false)
        return { userStore, mainLeftDrawer }
    },
    props: {
        nav: {
            type: String,
            default: "",
        },
        navarea: Boolean,
        highlightedTopNav: {
            type: String,
            default: "",
        },
<<<<<<< HEAD
        breadcrumbs: {
            type: Array as PropType<BreadCrumb[]>,
            default: () => [],
        },
=======
>>>>>>> 476e64fb
    },
    components: {
        LeftNav,
        MainNav,
        MiniNav,
        ProfilePic,
        SessionTimeout,
    },
    data() {
        return {
            topNav: [],
            leftNav: [],
            clearEmulationHref: ref(import.meta.env.VITE_VIPER_HOME + "ClearEmulation"),
            environment: ref(import.meta.env.VITE_ENVIRONMENT),
            viperHome: ref(import.meta.env.VITE_VIPER_HOME),
        }
    },
    methods: {
        handleDrawerChange(newDrawerValue: boolean): void {
            this.mainLeftDrawer = newDrawerValue
        },
    },
}
</script><|MERGE_RESOLUTION|>--- conflicted
+++ resolved
@@ -259,13 +259,6 @@
             type: String,
             default: "",
         },
-<<<<<<< HEAD
-        breadcrumbs: {
-            type: Array as PropType<BreadCrumb[]>,
-            default: () => [],
-        },
-=======
->>>>>>> 476e64fb
     },
     components: {
         LeftNav,
