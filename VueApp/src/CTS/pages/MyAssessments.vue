--- conflicted
+++ resolved
@@ -34,18 +34,6 @@
         delay: 250, // ms
     })
 
-<<<<<<< HEAD
-        const route = useRoute()
-        const params = route.query
-        if (params.student != null) {
-            let result = await get(apiUrl + "cts/permissions?access=ViewStudentAssessments&studentId=" + params.student)
-            let canAccess = result.result.hasAccess
-            const studentParam = parseInt(params.student.toString())
-            if (studentParam != undefined && canAccess) {
-                studentUserId = studentParam
-                showPersonName.value = true
-            }
-=======
     const route = useRoute()
     const params = route.query
     if (params.student !== null && params.student !== undefined) {
@@ -55,7 +43,6 @@
         if (!Number.isNaN(studentParam) && canAccess) {
             studentUserId = studentParam
             showPersonName.value = true
->>>>>>> b404eae0
         }
     }
     let p1 = get(apiUrl + "cts/epas").then((r) => (epas.value = r.result))
@@ -140,17 +127,12 @@
                     </div>
                     <div class="row">
                         <div class="col-12">
-<<<<<<< HEAD
-                            <strong>Rating:</strong> 
-                            <AssessmentBubble class="q-ml-sm" :max-value="5" :value=epaAssessment.levelValue></AssessmentBubble>
-=======
                             <strong>Rating:</strong>
                             <AssessmentBubble
                                 class="q-ml-sm"
                                 :max-value="5"
                                 :value="epaAssessment.levelValue"
                             ></AssessmentBubble>
->>>>>>> b404eae0
                             {{ epaAssessment.levelName }}
                         </div>
                     </div>
@@ -185,24 +167,15 @@
                 ></q-btn>
             </div>
         </div>
-<<<<<<< HEAD
-        <div v-for="(epa, index) in epas" :key="epaId" class="row q-mt-sm q-pt-sm assessmentGroup">
-=======
         <div
             v-for="(epa, index) in epas"
             :key="epa.epaId ?? `epa-${index}`"
             class="row q-mt-sm q-pt-sm assessmentGroup"
         >
->>>>>>> b404eae0
             <div class="col col-md-4 col-lg-3 q-mr-sm">
                 {{ epa.name }}
             </div>
             <div class="col col-md-6 col-lg-4">
-<<<<<<< HEAD
-                <AssessmentBubble :max-value="5" :value=a.levelValue :text="getText(a.encounterDate, a.enteredByName, a.levelName, a?.comment, a?.serviceName)" :id="a.encounterId"
-                                  @bubble-click="handleAssessmentClick"
-                                  v-for="a in getAssessmentsForEpa(epa.epaId)" :type="bubbleType" :key="epaAssessmentId"></AssessmentBubble>
-=======
                 <AssessmentBubble
                     :max-value="5"
                     :value="a.levelValue"
@@ -213,7 +186,6 @@
                     :type="bubbleType"
                     :key="a.encounterId"
                 />
->>>>>>> b404eae0
             </div>
             <div class="col-1">
                 <q-btn
@@ -235,14 +207,10 @@
                         class="row q-mb-sm"
                     >
                         <div class="col-2 col-sm-auto q-pr-sm">
-<<<<<<< HEAD
-                            <AssessmentBubble :max-value="5" :value=a.levelValue></AssessmentBubble>
-=======
                             <AssessmentBubble
                                 :max-value="5"
                                 :value="a.levelValue"
                             ></AssessmentBubble>
->>>>>>> b404eae0
                         </div>
                         <div class="col-10 col-sm-5 col-md-3 col-lg-2">
                             {{ formatDate(a.encounterDate.toString()) }}
