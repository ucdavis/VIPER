--- conflicted
+++ resolved
@@ -147,8 +147,6 @@
     units?: number // For variable-unit courses
 }
 
-<<<<<<< HEAD
-=======
 // Course relationship types
 type CourseRelationshipDto = {
     id: number
@@ -169,7 +167,6 @@
     relationshipType: "CrossList" | "Section"
 }
 
->>>>>>> 02931d7c
 export type {
     TermDto,
     PersonDto,
@@ -184,10 +181,7 @@
     CreateCourseRequest,
     UpdateCourseRequest,
     ImportCourseRequest,
-<<<<<<< HEAD
-=======
     CourseRelationshipDto,
     CourseRelationshipsResult,
     CreateCourseRelationshipRequest,
->>>>>>> 02931d7c
 }