--- conflicted
+++ resolved
@@ -1,419 +1,4 @@
 <template>
-<<<<<<< HEAD
-    <div id="pageTop"></div>
-    <q-layout view="hHh lpR fFf">
-        <q-header
-            elevated
-            id="mainLayoutHeader"
-            height-hint="98"
-            v-cloak
-            class="no-print"
-        >
-            <q-toolbar
-                v-cloak
-                class="items-end"
-            >
-                <img
-                    src="@/assets/UCDSVMLogo.png"
-                    height="50"
-                    alt="UC Davis School of Veterinary Medicine Logo"
-                />
-
-                <q-btn
-                    flat
-                    dense
-                    icon="menu"
-                    class="q-mr-xs lt-md"
-                >
-                    <MiniNav v-if="userStore.isLoggedIn"></MiniNav>
-                </q-btn>
-                <q-btn
-                    flat
-                    dense
-                    icon="list"
-                    class="q-mr-xs lt-md"
-                    @click="leftDrawerOpen = !leftDrawerOpen"
-                ></q-btn>
-                <q-btn
-                    flat
-                    dense
-                    label="Viper 2.0"
-                    class="lt-md"
-                    :href="viperHome"
-                >
-                    <span
-                        v-if="environment === 'DEVELOPMENT'"
-                        class="mainLayoutViperMode"
-                        >Dev</span
-                    >
-                    <span
-                        v-if="environment === 'TEST'"
-                        class="mainLayoutViperMode"
-                        >Test</span
-                    >
-                </q-btn>
-
-                <q-btn
-                    flat
-                    dense
-                    no-caps
-                    class="gt-sm text-white q-py-none q-ml-md self-end"
-                    :href="viperHome"
-                >
-                    <span class="mainLayoutViper">VIPER 2.0</span>
-                    <span
-                        v-if="environment === 'DEVELOPMENT'"
-                        class="mainLayoutViperMode"
-                        >Development</span
-                    >
-                    <span
-                        v-if="environment === 'TEST'"
-                        class="mainLayoutViperMode"
-                        >Test</span
-                    >
-                </q-btn>
-
-                <!-- Desktop: Emulation banner inline -->
-                <q-banner
-                    v-if="userStore.isEmulating"
-                    dense
-                    rounded
-                    inline-actions
-                    class="bg-warning text-black q-ml-lg gt-xs"
-                >
-                    <strong>EMULATING:</strong>
-                    {{ userStore.userInfo.firstName }} {{ userStore.userInfo.lastName }}
-                    <q-btn
-                        no-caps
-                        dense
-                        :href="clearEmulationHref"
-                        color="secondary"
-                        class="text-white q-px-sm q-ml-md"
-                        >End Emulation</q-btn
-                    >
-                </q-banner>
-
-                <q-space></q-space>
-                <ProfilePic></ProfilePic>
-            </q-toolbar>
-
-            <!-- Mobile: Emulation banner on its own row -->
-            <q-banner
-                v-if="userStore.isEmulating"
-                dense
-                class="bg-warning text-black lt-sm text-center"
-            >
-                <strong>EMULATING:</strong>
-                {{ userStore.userInfo.firstName }} {{ userStore.userInfo.lastName }}
-                <q-btn
-                    no-caps
-                    dense
-                    :href="clearEmulationHref"
-                    color="secondary"
-                    class="text-white q-px-sm q-ml-sm"
-                    >End</q-btn
-                >
-            </q-banner>
-
-            <MainNav highlighted-top-nav="Effort"></MainNav>
-        </q-header>
-
-        <!-- Custom Effort Left Drawer -->
-        <q-drawer
-            v-model="leftDrawerOpen"
-            show-if-above
-            elevated
-            side="left"
-            :mini="!leftDrawerOpen"
-            no-mini-animation
-            :width="300"
-            id="mainLeftDrawer"
-            v-cloak
-            class="no-print"
-        >
-            <div
-                class="q-pa-sm"
-                id="leftNavMenu"
-            >
-                <q-btn
-                    dense
-                    round
-                    unelevated
-                    color="secondary"
-                    icon="close"
-                    class="float-right lt-md"
-                    @click="leftDrawerOpen = false"
-                />
-                <h2>Effort 3.0</h2>
-
-                <!-- Current Term Display -->
-                <q-list
-                    dense
-                    separator
-                >
-                    <!-- Current Term - bold header style, clickable with pencil icon -->
-                    <q-item
-                        v-if="currentTerm"
-                        clickable
-                        v-ripple
-                        :to="{ name: 'TermSelection' }"
-                        class="leftNavHeader"
-                    >
-                        <q-item-section>
-                            <q-item-label lines="1">
-                                {{ currentTerm.termName }}
-                                <q-icon
-                                    name="edit"
-                                    size="xs"
-                                    class="q-ml-xs"
-                                />
-                            </q-item-label>
-                        </q-item-section>
-                    </q-item>
-                    <q-item
-                        v-else
-                        clickable
-                        v-ripple
-                        :to="{ name: 'TermSelection' }"
-                        class="leftNavHeader"
-                    >
-                        <q-item-section>
-                            <q-item-label lines="1">Select a Term</q-item-label>
-                        </q-item-section>
-                    </q-item>
-
-                    <!-- Manage Terms - only for ManageTerms users -->
-                    <q-item
-                        v-if="hasManageTerms"
-                        clickable
-                        v-ripple
-                        :to="
-                            currentTerm
-                                ? { name: 'TermManagement', query: { termCode: currentTerm.termCode } }
-                                : { name: 'TermManagement' }
-                        "
-                        class="leftNavLink"
-                    >
-                        <q-item-section>
-                            <q-item-label lines="1">Manage Terms</q-item-label>
-                        </q-item-section>
-                    </q-item>
-
-                    <!-- Courses - for users with course permissions -->
-                    <q-item
-                        v-if="canViewCourses && currentTerm"
-                        clickable
-                        v-ripple
-                        :to="{ name: 'CourseList', params: { termCode: currentTerm.termCode } }"
-                        class="leftNavLink"
-                    >
-                        <q-item-section>
-                            <q-item-label lines="1">Courses</q-item-label>
-                        </q-item-section>
-                    </q-item>
-
-                    <!-- Audit - only for ViewAudit users (term optional) -->
-                    <q-item
-                        v-if="hasViewAudit"
-                        clickable
-                        v-ripple
-                        :to="
-                            currentTerm
-                                ? { name: 'EffortAuditWithTerm', params: { termCode: currentTerm.termCode } }
-                                : { name: 'EffortAudit' }
-                        "
-                        class="leftNavLink"
-                    >
-                        <q-item-section>
-                            <q-item-label lines="1">Audit Trail</q-item-label>
-                        </q-item-section>
-                    </q-item>
-
-                    <!-- Spacer -->
-                    <q-item class="leftNavSpacer">
-                        <q-item-section></q-item-section>
-                    </q-item>
-
-                    <q-item
-                        clickable
-                        v-ripple
-                        href="https://ucdsvm.knowledgeowl.com/help/effort-system-overview"
-                        target="_blank"
-                        class="leftNavLink"
-                    >
-                        <q-item-section>
-                            <q-item-label lines="1">
-                                <q-icon
-                                    name="help_outline"
-                                    size="xs"
-                                    class="q-mr-xs"
-                                />
-                                Help
-                            </q-item-label>
-                        </q-item-section>
-                    </q-item>
-                </q-list>
-            </div>
-        </q-drawer>
-
-        <q-page-container id="mainLayoutBody">
-            <div
-                class="q-pa-md"
-                v-cloak
-                v-show="userStore.isLoggedIn"
-            >
-                <router-view></router-view>
-            </div>
-            <div
-                v-show="!userStore.isLoggedIn"
-                class="q-pa-xl flex flex-center"
-                v-cloak
-            >
-                <q-card
-                    class="text-center"
-                    style="max-width: 400px"
-                >
-                    <q-card-section>
-                        <div class="text-h6">Welcome to VIPER</div>
-                        <div class="text-body1 q-mt-sm text-grey-7">Please log in to access this application.</div>
-                    </q-card-section>
-                    <q-card-actions
-                        align="center"
-                        class="q-pb-md"
-                    >
-                        <q-btn
-                            color="primary"
-                            label="Log In"
-                            :href="loginHref"
-                            no-caps
-                        />
-                    </q-card-actions>
-                </q-card>
-            </div>
-        </q-page-container>
-
-        <q-footer
-            elevated
-            class="bg-white no-print"
-            v-cloak
-        >
-            <div
-                class="q-py-sm q-px-md q-gutter-xs text-caption row"
-                id="footerNavLinks"
-            >
-                <div class="col-12 col-md q-pl-md">
-                    <a
-                        href="https://svmithelp.vetmed.ucdavis.edu/"
-                        target="_blank"
-                        rel="noopener"
-                        class="text-primary"
-                    >
-                        <q-icon
-                            color="primary"
-                            name="help_center"
-                            size="xs"
-                        ></q-icon>
-                        SVM-IT ServiceDesk
-                    </a>
-                    <span class="text-primary q-px-sm">|</span>
-                    <a
-                        href="http://www.vetmed.ucdavis.edu/"
-                        target="_blank"
-                        rel="noopener"
-                        class="text-primary"
-                    >
-                        <q-icon
-                            color="primary"
-                            name="navigation"
-                            size="xs"
-                        ></q-icon>
-                        SVM Home
-                    </a>
-                    <span class="text-primary q-px-sm">|</span>
-                    <a
-                        href="http://www.ucdavis.edu/"
-                        target="_blank"
-                        rel="noopener"
-                        class="text-primary"
-                    >
-                        <q-icon
-                            color="primary"
-                            name="school"
-                            size="xs"
-                        ></q-icon>
-                        UC Davis
-                    </a>
-                </div>
-                <div class="col-12 col-md-auto gt-sm text-black">&copy; 2023 School of Veterinary Medicine</div>
-            </div>
-        </q-footer>
-        <SessionTimeout />
-    </q-layout>
-</template>
-
-<script setup lang="ts">
-import { ref, watch, computed } from "vue"
-import { useRoute } from "vue-router"
-import { useUserStore } from "@/store/UserStore"
-import { getLoginUrl } from "@/composables/RequireLogin"
-import MainNav from "@/layouts/MainNav.vue"
-import MiniNav from "@/layouts/MiniNav.vue"
-import ProfilePic from "@/layouts/ProfilePic.vue"
-import SessionTimeout from "@/components/SessionTimeout.vue"
-import { effortService } from "../services/effort-service"
-import { useEffortPermissions } from "../composables/use-effort-permissions"
-import type { TermDto } from "../types"
-
-const userStore = useUserStore()
-const route = useRoute()
-const {
-    hasManageTerms,
-    hasViewAudit,
-    hasImportCourse,
-    hasEditCourse,
-    hasDeleteCourse,
-    hasManageRCourseEnrollment,
-    isAdmin,
-} = useEffortPermissions()
-
-// Users who can add/edit/delete courses or manage R-course enrollment should see the Courses link
-const canViewCourses = computed(
-    () =>
-        hasImportCourse.value ||
-        hasEditCourse.value ||
-        hasDeleteCourse.value ||
-        hasManageRCourseEnrollment.value ||
-        isAdmin.value,
-)
-
-const leftDrawerOpen = ref(false)
-const currentTerm = ref<TermDto | null>(null)
-
-const clearEmulationHref = import.meta.env.VITE_VIPER_HOME + "ClearEmulation"
-const environment = import.meta.env.VITE_ENVIRONMENT
-const viperHome = import.meta.env.VITE_VIPER_HOME
-const loginHref = getLoginUrl()
-
-// Load term when termCode changes in route
-async function loadCurrentTerm(termCode: number | null) {
-    if (termCode) {
-        currentTerm.value = await effortService.getTerm(termCode)
-    } else {
-        // No term selected - don't show any term until user picks one
-        currentTerm.value = null
-    }
-}
-
-// Watch both route params and query params for termCode
-watch(
-    () => route.params.termCode || route.query.termCode,
-    (newTermCode) => {
-        const termCode = newTermCode ? parseInt(newTermCode as string, 10) : null
-        loadCurrentTerm(termCode)
-    },
-    { immediate: true },
-)
-=======
     <ViperLayout
         nav="viper-effort"
         :navarea="true"
@@ -431,5 +16,4 @@
 <script setup lang="ts">
 import ViperLayout from "@/layouts/ViperLayout.vue"
 import EffortLeftNav from "../components/EffortLeftNav.vue"
->>>>>>> 4f94fccd
 </script>