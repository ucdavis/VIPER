--- conflicted
+++ resolved
@@ -10,14 +10,10 @@
   "ConnectionStrings": {
       "AAUD": "",
       "Courses": "",
-<<<<<<< HEAD
       "Effort": "",
       "RAPS": "",
+      "SIS": "",
       "VIPER": ""
-=======
-      "RAPS": "",
-      "SIS": ""
->>>>>>> 921c4bf8
   },
   "Cas": {
     "CasBaseUrl": "https://ssodev.ucdavis.edu/cas/"
