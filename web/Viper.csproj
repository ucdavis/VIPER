--- conflicted
+++ resolved
@@ -56,11 +56,8 @@
     <PackageReference Include="Microsoft.Extensions.Http.Polly" Version="8.0.18" />
     <PackageReference Include="Microsoft.VisualStudio.Web.CodeGeneration.Design" Version="8.0.7" />
     <PackageReference Include="NLog.Web.AspNetCore" Version="5.3.3" />
-<<<<<<< HEAD
     <PackageReference Include="Quartz" Version="3.13.0" />
     <PackageReference Include="Quartz.AspNetCore" Version="3.13.0" />
-=======
->>>>>>> 71aa100c
     <PackageReference Include="QuestPDF" Version="2024.6.0" />
     <PackageReference Include="SonarAnalyzer.CSharp" Version="10.15.0.120848">
       <IncludeAssets>runtime; build; native; contentfiles; analyzers; buildtransitive</IncludeAssets>
