{
  "DetailedErrors": true,
  "Logging": {
    "LogLevel": {
      "Default": "Warning",
      "Microsoft.AspNetCore": "Warning"
    }
  },
  "LoggingPath": "s:\\nlog",
  "ConnectionStrings": {
    "AAUD": "",
    "Courses": "",
<<<<<<< HEAD
    "RAPS": "",
    "VIPER": ""
=======
    "RAPS": ""
  },
  "EmailSettings": {
    "SmtpHost": "ucdavis-edu.mail.protection.outlook.com",
    "SmtpPort": 25,
    "EnableSsl": true,
    "UseDefaultCredentials": true,
    "DefaultFromAddress": "svmithelp@ucdavis.edu",
    "UseMailpit": false
>>>>>>> ef09bebe
  }
}<|MERGE_RESOLUTION|>--- conflicted
+++ resolved
@@ -10,11 +10,8 @@
   "ConnectionStrings": {
     "AAUD": "",
     "Courses": "",
-<<<<<<< HEAD
     "RAPS": "",
     "VIPER": ""
-=======
-    "RAPS": ""
   },
   "EmailSettings": {
     "SmtpHost": "ucdavis-edu.mail.protection.outlook.com",
@@ -23,6 +20,5 @@
     "UseDefaultCredentials": true,
     "DefaultFromAddress": "svmithelp@ucdavis.edu",
     "UseMailpit": false
->>>>>>> ef09bebe
   }
 }