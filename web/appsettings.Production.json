{
  "DetailedErrors": true,
  "Logging": {
    "LogLevel": {
      "Default": "Warning",
      "Microsoft.AspNetCore": "Warning"
    }
  },
  "LoggingPath": "s:\\nlog",
  "ConnectionStrings": {
      "AAUD": "",
      "Courses": "",
<<<<<<< HEAD
      "Effort": "",
      "RAPS": "",
      "VIPER": ""
=======
      "RAPS": "",
      "SIS": ""
>>>>>>> 921c4bf8
  },
  "EmailSettings": {
    "SmtpHost": "ucdavis-edu.mail.protection.outlook.com",
    "SmtpPort": 25,
    "EnableSsl": true,
    "UseDefaultCredentials": true,
    "DefaultFromAddress": "svmithelp@ucdavis.edu",
    "UseMailpit": false
  }
}<|MERGE_RESOLUTION|>--- conflicted
+++ resolved
@@ -10,14 +10,10 @@
   "ConnectionStrings": {
       "AAUD": "",
       "Courses": "",
-<<<<<<< HEAD
       "Effort": "",
       "RAPS": "",
+      "SIS": "",
       "VIPER": ""
-=======
-      "RAPS": "",
-      "SIS": ""
->>>>>>> 921c4bf8
   },
   "EmailSettings": {
     "SmtpHost": "ucdavis-edu.mail.protection.outlook.com",
