{
  "DetailedErrors": true,
  "Logging": {
    "LogLevel": {
      "Default": "Debug",
      "System": "Debug",
      "Microsoft.EntityFrameworkCore.ChangeTracking": "Warning"
    }
  },
  "LoggingPath": "C:\\nlog",
  "ConnectionStrings": {
<<<<<<< HEAD
      "AAUD": "",
      "Courses": "",
      "Effort": "",
      "RAPS": "",
      "VIPER": ""
=======
    "AAUD": "",
    "Courses": "",
    "RAPS": "",
    "SIS": ""
>>>>>>> 921c4bf8
  },
  "Cas": {
    "CasBaseUrl": "https://ssodev.ucdavis.edu/cas/"
  },
  "EmailSettings": {
    "SmtpHost": "localhost",
    "SmtpPort": 1025,
    "EnableSsl": false,
    "UseDefaultCredentials": true,
    "DefaultFromAddress": "svmithelp@ucdavis.edu",
    "UseMailpit": true
  }
}<|MERGE_RESOLUTION|>--- conflicted
+++ resolved
@@ -9,18 +9,12 @@
   },
   "LoggingPath": "C:\\nlog",
   "ConnectionStrings": {
-<<<<<<< HEAD
       "AAUD": "",
       "Courses": "",
       "Effort": "",
       "RAPS": "",
+      "SIS": "",
       "VIPER": ""
-=======
-    "AAUD": "",
-    "Courses": "",
-    "RAPS": "",
-    "SIS": ""
->>>>>>> 921c4bf8
   },
   "Cas": {
     "CasBaseUrl": "https://ssodev.ucdavis.edu/cas/"
