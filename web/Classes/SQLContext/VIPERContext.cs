﻿using Areas.CMS.Models;
using Microsoft.EntityFrameworkCore;
using Viper.Models.VIPER;

namespace Viper.Classes.SQLContext;

public partial class VIPERContext : DbContext
{
#pragma warning disable CS8618
	public VIPERContext()
	{
	}

	public VIPERContext(DbContextOptions<VIPERContext> options)
		: base(options)
	{
	}
#pragma warning restore CS8618

	/* DBO */
	public virtual DbSet<AppControl> AppControls { get; set; }

	public virtual DbSet<CasDbcache> CasDbcaches { get; set; }

	public virtual DbSet<CasDbcacheDashboard> CasDbcacheDashboards { get; set; }

	public virtual DbSet<ContentBlock> ContentBlocks { get; set; }

	public virtual DbSet<ContentBlockFile> ContentBlockFiles { get; set; }

	public virtual DbSet<ContentBlockToFile> ContentBlockToFiles { get; set; }

	public virtual DbSet<ContentBlockToPermission> ContentBlockToPermissions { get; set; }

	public virtual DbSet<ContentHistory> ContentHistories { get; set; }

	public virtual DbSet<FieldType> FieldTypes { get; set; }

	public virtual DbSet<Viper.Models.VIPER.File> Files { get; set; }

	public virtual DbSet<FileAudit> FileAudits { get; set; }

	public virtual DbSet<FileToPermission> FileToPermissions { get; set; }

	public virtual DbSet<FileToPerson> FileToPeople { get; set; }

	public virtual DbSet<Form> Forms { get; set; }

	public virtual DbSet<FormField> FormFields { get; set; }

	public virtual DbSet<FormFieldOption> FormFieldOptions { get; set; }

	public virtual DbSet<FormFieldOptionVersion> FormFieldOptionVersions { get; set; }

	public virtual DbSet<FormFieldRelationship> FormFieldRelationships { get; set; }

	public virtual DbSet<FormFieldVersion> FormFieldVersions { get; set; }

	public virtual DbSet<FormSubmission> FormSubmissions { get; set; }

	public virtual DbSet<FormSubmissionSnapshot> FormSubmissionSnapshots { get; set; }

	public virtual DbSet<FormVersion> FormVersions { get; set; }

	public virtual DbSet<LeftNavItem> LeftNavItems { get; set; }

	public virtual DbSet<LeftNavItemToPermission> LeftNavItemToPermissions { get; set; }

	public virtual DbSet<LeftNavMenu> LeftNavMenus { get; set; }

	public virtual DbSet<Notification> Notifications { get; set; }

	public virtual DbSet<Page> Pages { get; set; }

	public virtual DbSet<PageToFormField> PageToFormFields { get; set; }

	public virtual DbSet<QuickLink> QuickLinks { get; set; }

	public virtual DbSet<QuickLinkPerson> QuickLinkPeople { get; set; }

	public virtual DbSet<RelationType> RelationTypes { get; set; }

	public virtual DbSet<Relationship> Relationships { get; set; }

	public virtual DbSet<Report> Reports { get; set; }

	public virtual DbSet<ReportField> ReportFields { get; set; }

<<<<<<< HEAD
    public virtual DbSet<ScheduledTask> ScheduledTasks { get; set; }

    public virtual DbSet<ScheduledTaskHistory> ScheduledTaskHistories { get; set; }

    public virtual DbSet<SecureMediaAudit> SecureMediaAudits { get; set; }
=======
	public virtual DbSet<SecureMediaAudit> SecureMediaAudits { get; set; }
>>>>>>> 6299444d

	public virtual DbSet<SessionTimeout> SessionTimeouts { get; set; }

	public virtual DbSet<SlowPage> SlowPages { get; set; }

	public virtual DbSet<Viper.Models.VIPER.System> Systems { get; set; }

	public virtual DbSet<TbSecuremediamanager> TbSecuremediamanagers { get; set; }

	public virtual DbSet<TblVfNotificationLog> TblVfNotificationLogs { get; set; }

	public virtual DbSet<Term> Terms { get; set; }

	public virtual DbSet<VfNotification> VfNotifications { get; set; }

	public virtual DbSet<VwSvmAffiliate> VwSvmAffiliates { get; set; }

	public virtual DbSet<WorkflowStage> WorkflowStages { get; set; }

	public virtual DbSet<WorkflowStageTransition> WorkflowStageTransitions { get; set; }

	public virtual DbSet<WorkflowStageVersion> WorkflowStageVersions { get; set; }

	public DbSet<LinkCollection> LinkCollections { get; set; }
	public DbSet<LinkCollectionTagCategory> LinkCollectionTagCategories { get; set; }
	public DbSet<Link> Links { get; set; }
	public DbSet<LinkTag> LinkTags { get; set; }

	/* users */
	public virtual DbSet<Person> People { get; set; }

	protected override void OnConfiguring(DbContextOptionsBuilder optionsBuilder)
	{
		if (HttpHelper.Settings != null)
		{
			optionsBuilder.UseSqlServer(HttpHelper.Settings["ConnectionStrings:VIPER"]);
		}
	}

<<<<<<< HEAD
            entity.Property(e => e.EndTime).HasColumnType("datetime");
            entity.Property(e => e.EnteredBy)
                .HasMaxLength(20)
                .IsUnicode(false);
            entity.Property(e => e.EnteredTime).HasColumnType("datetime");
            entity.Property(e => e.FolderName)
                .HasMaxLength(20)
                .IsUnicode(false);
            entity.Property(e => e.Id)
                .ValueGeneratedOnAdd()
                .HasColumnName("ID");
            entity.Property(e => e.Message)
                .HasMaxLength(1000)
                .IsUnicode(false);
            entity.Property(e => e.MessageHeader)
                .HasMaxLength(200)
                .IsUnicode(false);
            entity.Property(e => e.StartTime).HasColumnType("datetime");
        });

        modelBuilder.Entity<CasDbcache>(entity =>
        {
            entity
                .HasNoKey()
                .ToTable("CAS_DBCACHE");

            entity.Property(e => e.CookieId)
                .HasMaxLength(500)
                .IsUnicode(false)
                .HasColumnName("cookie_id");
            entity.Property(e => e.OriginalTimeStamp)
                .HasColumnType("datetime")
                .HasColumnName("original_time_stamp");
            entity.Property(e => e.TimeStamp)
                .HasColumnType("datetime")
                .HasColumnName("time_stamp");
            entity.Property(e => e.UserId)
                .HasMaxLength(100)
                .IsUnicode(false)
                .HasColumnName("user_id");
        });

        modelBuilder.Entity<CasDbcacheDashboard>(entity =>
        {
            entity
                .HasNoKey()
                .ToTable("CAS_DBCACHE_DASHBOARD");

            entity.Property(e => e.CookieId)
                .HasMaxLength(500)
                .IsUnicode(false)
                .HasColumnName("cookie_id");
            entity.Property(e => e.OriginalTimeStamp)
                .HasColumnType("datetime")
                .HasColumnName("original_time_stamp");
            entity.Property(e => e.TimeStamp)
                .HasColumnType("datetime")
                .HasColumnName("time_stamp");
            entity.Property(e => e.UserId)
                .HasMaxLength(100)
                .IsUnicode(false)
                .HasColumnName("user_id");
        });

        modelBuilder.Entity<ContentBlock>(entity =>
        {
            entity.ToTable("ContentBlock");

            entity.HasIndex(e => e.FriendlyName, "IX_ContentBlock_friendlyName");

            entity.Property(e => e.ContentBlockId).HasColumnName("contentBlockID");
            entity.Property(e => e.AllowPublicAccess).HasColumnName("allowPublicAccess");
            entity.Property(e => e.Application)
                .HasMaxLength(50)
                .IsUnicode(false)
                .HasColumnName("application");
            entity.Property(e => e.BlockOrder).HasColumnName("blockOrder");
            entity.Property(e => e.Content)
                .HasColumnType("text")
                .HasColumnName("contentBlock");
            entity.Property(e => e.DeletedOn)
                .HasColumnType("datetime")
                .HasColumnName("deletedOn");
            entity.Property(e => e.FriendlyName)
                .HasMaxLength(100)
                .IsUnicode(false)
                .HasColumnName("friendlyName");
            entity.Property(e => e.ModifiedBy)
                .HasMaxLength(8)
                .IsUnicode(false)
                .HasColumnName("modifiedBy");
            entity.Property(e => e.ModifiedOn)
                .HasColumnType("datetime")
                .HasColumnName("modifiedOn");
            entity.Property(e => e.Page)
                .HasMaxLength(200)
                .IsUnicode(false)
                .HasColumnName("page");
            entity.Property(e => e.System)
                .HasMaxLength(50)
                .IsUnicode(false)
                .HasColumnName("system");
            entity.Property(e => e.Title)
                .HasMaxLength(250)
                .IsUnicode(false)
                .HasColumnName("title");
            entity.Property(e => e.ViperSectionPath)
                .HasMaxLength(100)
                .IsUnicode(false)
                .HasColumnName("viperSectionPath");
        });

        modelBuilder.Entity<ContentBlockFile>(entity =>
        {
            entity.HasKey(e => e.ContentBlockId);

            entity.ToTable("ContentBlockFile");

            entity.Property(e => e.ContentBlockId)
                .ValueGeneratedNever()
                .HasColumnName("contentBlockID");
            entity.Property(e => e.ContentBlockFileId)
                .ValueGeneratedOnAdd()
                .HasColumnName("contentBlockFileID");
            entity.Property(e => e.FileId).HasColumnName("fileID");
        });

        modelBuilder.Entity<ContentBlockToFile>(entity =>
        {
            entity.HasKey(e => e.ContentBlockFileId);

            entity.ToTable("ContentBlockToFile");

            entity.Property(e => e.ContentBlockFileId).HasColumnName("contentBlockFileID");
            entity.Property(e => e.ContentBlockId).HasColumnName("contentBlockID");
            entity.Property(e => e.FileGuid).HasColumnName("fileGUID");

            entity.HasOne(d => d.ContentBlock).WithMany(p => p.ContentBlockToFiles)
                .HasForeignKey(d => d.ContentBlockId)
                .OnDelete(DeleteBehavior.ClientSetNull)
                .HasConstraintName("FK_ContentBlockToFile_ContentBlock");

            entity.HasOne(d => d.File).WithMany(p => p.ContentBlockToFiles)
                .HasForeignKey(d => d.FileGuid)
                .OnDelete(DeleteBehavior.ClientSetNull)
                .HasConstraintName("FK_ContentBlockToFile_files");
        });

        modelBuilder.Entity<ContentBlockToPermission>(entity =>
        {
            entity.HasKey(e => e.ContentBlockPermissionId).HasName("PK_ConetntBlockToPermission");

            entity.ToTable("ContentBlockToPermission");

            entity.Property(e => e.ContentBlockPermissionId).HasColumnName("ContentBlockPermissionID");
            entity.Property(e => e.ContentBlockId).HasColumnName("ContentBlockID");
            entity.Property(e => e.Permission)
                .HasMaxLength(500)
                .IsUnicode(false)
                .HasColumnName("permission");

            entity.HasOne(d => d.ContentBlock).WithMany(p => p.ContentBlockToPermissions)
                .HasForeignKey(d => d.ContentBlockId)
                .OnDelete(DeleteBehavior.ClientSetNull)
                .HasConstraintName("FK_ContentBlockToPermissions_ContentBlock");
        });

        modelBuilder.Entity<ContentHistory>(entity =>
        {
            entity.ToTable("ContentHistory");

            entity.Property(e => e.ContentHistoryId).HasColumnName("contentHistoryID");
            entity.Property(e => e.ContentBlockContent)
                .HasColumnType("text")
                .HasColumnName("contentBlockContent");
            entity.Property(e => e.ContentBlockId).HasColumnName("contentBlockID");
            entity.Property(e => e.DeletedOn)
                .HasColumnType("datetime")
                .HasColumnName("deletedOn");
            entity.Property(e => e.ModifiedBy)
                .HasMaxLength(8)
                .IsUnicode(false)
                .HasColumnName("modifiedBy");
            entity.Property(e => e.ModifiedOn)
                .HasColumnType("datetime")
                .HasColumnName("modifiedOn");

            entity.HasOne(d => d.ContentBlock).WithMany(p => p.ContentHistories)
                .HasForeignKey(d => d.ContentBlockId)
                .OnDelete(DeleteBehavior.ClientSetNull)
                .HasConstraintName("FK_ContentHistory_contentBlock");
        });

        modelBuilder.Entity<FieldType>(entity =>
        {
            entity.ToTable("FieldType");

            entity.Property(e => e.FieldTypeId).HasColumnName("fieldTypeId");
            entity.Property(e => e.CanBeParent).HasColumnName("canBeParent");
            entity.Property(e => e.CanHaveParent).HasColumnName("canHaveParent");
            entity.Property(e => e.FieldTypeName)
                .HasMaxLength(50)
                .IsUnicode(false)
                .HasColumnName("fieldTypeName");
            entity.Property(e => e.PublicEditAllowed)
                .HasDefaultValueSql("((0))")
                .HasColumnName("publicEditAllowed");
        });

        modelBuilder.Entity<Viper.Models.VIPER.File>(entity =>
        {
            entity.HasKey(e => e.FileGuid);

            entity.ToTable("files");

            entity.HasIndex(e => e.FriendlyName, "UX_files_friendlyName").IsUnique();

            entity.Property(e => e.FileGuid)
                .ValueGeneratedNever()
                .HasColumnName("fileGUID");
            entity.Property(e => e.AllowPublicAccess).HasColumnName("allowPublicAccess");
            entity.Property(e => e.DeletedOn)
                .HasColumnType("datetime")
                .HasColumnName("deletedOn");
            entity.Property(e => e.Description)
                .IsUnicode(false)
                .HasColumnName("description");
            entity.Property(e => e.Encrypted).HasColumnName("encrypted");
            entity.Property(e => e.FilePath)
                .IsUnicode(false)
                .HasColumnName("filePath");
            entity.Property(e => e.Folder)
                .HasMaxLength(200)
                .IsUnicode(false)
                .HasColumnName("folder");
            entity.Property(e => e.FriendlyName)
                .HasMaxLength(500)
                .IsUnicode(false)
                .HasColumnName("friendlyName");
            entity.Property(e => e.Key)
                .HasMaxLength(100)
                .IsUnicode(false)
                .HasColumnName("key");
            entity.Property(e => e.ModifiedBy)
                .HasMaxLength(8)
                .IsUnicode(false)
                .HasColumnName("modifiedBy");
            entity.Property(e => e.ModifiedOn)
                .HasColumnType("datetime")
                .HasColumnName("modifiedOn");
            entity.Property(e => e.OldUrl)
                .IsUnicode(false)
                .HasColumnName("oldURL");
        });

        modelBuilder.Entity<FileAudit>(entity =>
        {
            entity.HasKey(e => e.AuditId);

            entity.ToTable("fileAudit");

            entity.Property(e => e.AuditId).HasColumnName("auditID");
            entity.Property(e => e.Action)
                .HasMaxLength(20)
                .IsUnicode(false)
                .HasColumnName("action");
            entity.Property(e => e.ClientData)
                .IsUnicode(false)
                .HasColumnName("clientData");
            entity.Property(e => e.Detail)
                .IsUnicode(false)
                .HasColumnName("detail");
            entity.Property(e => e.FileGuid).HasColumnName("fileGUID");
            entity.Property(e => e.FileMetaData)
                .IsUnicode(false)
                .HasColumnName("fileMetaData");
            entity.Property(e => e.FilePath)
                .IsUnicode(false)
                .HasColumnName("filePath");
            entity.Property(e => e.IamId)
                .HasMaxLength(10)
                .IsUnicode(false)
                .HasColumnName("iam_id");
            entity.Property(e => e.Loginid)
                .HasMaxLength(8)
                .IsUnicode(false)
                .HasColumnName("loginid");
            entity.Property(e => e.Timestamp)
                .HasColumnType("datetime")
                .HasColumnName("timestamp");
        });

        modelBuilder.Entity<FileToPermission>(entity =>
        {
            entity.ToTable("fileToPermission");

            entity.Property(e => e.FileToPermissionId).HasColumnName("fileToPermissionID");
            entity.Property(e => e.FileGuid).HasColumnName("fileGUID");
            entity.Property(e => e.Permission)
                .HasMaxLength(500)
                .IsUnicode(false)
                .HasColumnName("permission");

            entity.HasOne(d => d.File).WithMany(p => p.FileToPermissions)
                .HasForeignKey(d => d.FileGuid)
                .OnDelete(DeleteBehavior.ClientSetNull)
                .HasConstraintName("FK_fileToPermission_files");
        });

        modelBuilder.Entity<FileToPerson>(entity =>
        {
            entity.ToTable("fileToPerson");

            entity.Property(e => e.FileToPersonId).HasColumnName("fileToPersonID");
            entity.Property(e => e.FileGuid).HasColumnName("fileGUID");
            entity.Property(e => e.IamId)
                .HasMaxLength(11)
                .IsUnicode(false)
                .HasColumnName("iamID");

            entity.HasOne(d => d.File).WithMany(p => p.FileToPeople)
                .HasForeignKey(d => d.FileGuid)
                .OnDelete(DeleteBehavior.ClientSetNull)
                .HasConstraintName("FK_fileToPerson_fileToPerson");
        });

        modelBuilder.Entity<Form>(entity =>
        {
            entity.HasKey(e => e.FormId).HasName("PK_ViperForm");

            entity.ToTable("Form");

            entity.Property(e => e.FormId)
                .HasDefaultValueSql("(newid())")
                .HasColumnName("formId");
            entity.Property(e => e.CustomSaveObject)
                .HasMaxLength(50)
                .IsUnicode(false)
                .HasColumnName("customSaveObject");
            entity.Property(e => e.Description)
                .IsUnicode(false)
                .HasColumnName("description");
            entity.Property(e => e.FormName)
                .HasMaxLength(250)
                .IsUnicode(false)
                .HasColumnName("formName");
            entity.Property(e => e.FriendlyUrl)
                .HasMaxLength(50)
                .IsUnicode(false)
                .HasColumnName("friendlyURL");
            entity.Property(e => e.OwnerPermission)
                .HasMaxLength(100)
                .IsUnicode(false)
                .HasColumnName("ownerPermission");
        });

        modelBuilder.Entity<FormField>(entity =>
        {
            entity.ToTable("FormField");

            entity.Property(e => e.FormFieldId).HasColumnName("formFieldId");
            entity.Property(e => e.EditPermission)
                .HasMaxLength(500)
                .IsUnicode(false)
                .HasColumnName("editPermission");
            entity.Property(e => e.FieldTypeId).HasColumnName("fieldTypeId");
            entity.Property(e => e.FormId).HasColumnName("formId");
            entity.Property(e => e.ParentFormFieldId).HasColumnName("parentFormFieldId");
            entity.Property(e => e.PerUser).HasColumnName("perUser");
            entity.Property(e => e.ViewName)
                .HasMaxLength(500)
                .IsUnicode(false)
                .HasColumnName("viewName");
            entity.Property(e => e.ViewPermission)
                .HasMaxLength(500)
                .IsUnicode(false)
                .HasColumnName("viewPermission");

            entity.HasOne(d => d.FieldType).WithMany(p => p.FormFields)
                .HasForeignKey(d => d.FieldTypeId)
                .OnDelete(DeleteBehavior.ClientSetNull)
                .HasConstraintName("FK_FormField_FieldType");

            entity.HasOne(d => d.Form).WithMany(p => p.FormFields)
                .HasForeignKey(d => d.FormId)
                .OnDelete(DeleteBehavior.ClientSetNull)
                .HasConstraintName("FK_FormField_Form");

            entity.HasOne(d => d.ParentFormField).WithMany(p => p.InverseParentFormField)
                .HasForeignKey(d => d.ParentFormFieldId)
                .HasConstraintName("FK_FormField_FormField");
        });

        modelBuilder.Entity<FormFieldOption>(entity =>
        {
            entity.ToTable("FormFieldOption");

            entity.Property(e => e.FormFieldOptionId).HasColumnName("formFieldOptionId");
            entity.Property(e => e.FormFieldId).HasColumnName("formFieldId");
            entity.Property(e => e.Value)
                .HasMaxLength(500)
                .IsUnicode(false)
                .HasColumnName("value");

            entity.HasOne(d => d.FormField).WithMany(p => p.FormFieldOptions)
                .HasForeignKey(d => d.FormFieldId)
                .OnDelete(DeleteBehavior.ClientSetNull)
                .HasConstraintName("FK_FormFieldOption_FormField");
        });

        modelBuilder.Entity<FormFieldOptionVersion>(entity =>
        {
            entity.HasKey(e => e.FormFieldOptionVersionId).HasName("PK_FormFieldOptionVersion_1");

            entity.ToTable("FormFieldOptionVersion");

            entity.Property(e => e.FormFieldOptionVersionId).HasColumnName("formFieldOptionVersionId");
            entity.Property(e => e.Default).HasColumnName("default");
            entity.Property(e => e.FormFieldOptionId).HasColumnName("formFieldOptionId");
            entity.Property(e => e.Order).HasColumnName("order");
            entity.Property(e => e.Version).HasColumnName("version");

            entity.HasOne(d => d.FormFieldOption).WithMany(p => p.FormFieldOptionVersions)
                .HasForeignKey(d => d.FormFieldOptionId)
                .OnDelete(DeleteBehavior.ClientSetNull)
                .HasConstraintName("FK_FormFieldOptionVersion_FormFieldOption");
        });

        modelBuilder.Entity<FormFieldRelationship>(entity =>
        {
            entity.HasKey(e => e.FormFieldRelationshipId).HasName("PK_FormFieldRelationship_1");

            entity.ToTable("FormFieldRelationship");

            entity.Property(e => e.FormFieldRelationshipId).HasColumnName("formFieldRelationshipId");
            entity.Property(e => e.ChildFormFieldId).HasColumnName("childFormFieldId");
            entity.Property(e => e.FieldOrder).HasColumnName("fieldOrder");
            entity.Property(e => e.ParentFormFieldId).HasColumnName("parentFormFieldId");

            entity.HasOne(d => d.ChildFormField).WithMany(p => p.FormFieldRelationshipChildFormFields)
                .HasForeignKey(d => d.ChildFormFieldId)
                .OnDelete(DeleteBehavior.ClientSetNull)
                .HasConstraintName("FK_FormFieldRelationship_FormFieldChild");

            entity.HasOne(d => d.ParentFormField).WithMany(p => p.FormFieldRelationshipParentFormFields)
                .HasForeignKey(d => d.ParentFormFieldId)
                .OnDelete(DeleteBehavior.ClientSetNull)
                .HasConstraintName("FK_FormFieldRelationship_FormFieldParent");
        });

        modelBuilder.Entity<FormFieldVersion>(entity =>
        {
            entity.ToTable("FormFieldVersion");

            entity.HasIndex(e => new { e.FormFieldId, e.Version }, "IX_FormFieldVersion").IsUnique();

            entity.Property(e => e.FormFieldVersionId).HasColumnName("formFieldVersionId");
            entity.Property(e => e.AddToSubmissionTitle).HasColumnName("addToSubmissionTitle");
            entity.Property(e => e.DefaultValue)
                .IsUnicode(false)
                .HasColumnName("defaultValue");
            entity.Property(e => e.DisplayClass)
                .HasMaxLength(500)
                .IsUnicode(false)
                .HasColumnName("displayClass");
            entity.Property(e => e.FieldName)
                .HasMaxLength(500)
                .IsUnicode(false)
                .HasColumnName("fieldName");
            entity.Property(e => e.FormFieldId).HasColumnName("formFieldId");
            entity.Property(e => e.LabelText)
                .IsUnicode(false)
                .HasColumnName("labelText");
            entity.Property(e => e.MaxLength).HasColumnName("maxLength");
            entity.Property(e => e.MaxValue).HasColumnName("maxValue");
            entity.Property(e => e.MinLength).HasColumnName("minLength");
            entity.Property(e => e.MinValue).HasColumnName("minValue");
            entity.Property(e => e.OrderWithinParent).HasColumnName("orderWithinParent");
            entity.Property(e => e.Required).HasColumnName("required");
            entity.Property(e => e.Version).HasColumnName("version");

            entity.HasOne(d => d.FormField).WithMany(p => p.FormFieldVersions)
                .HasForeignKey(d => d.FormFieldId)
                .OnDelete(DeleteBehavior.ClientSetNull)
                .HasConstraintName("FK_FormFieldVersion_FormField");
        });

        modelBuilder.Entity<FormSubmission>(entity =>
        {
            entity.ToTable("FormSubmission");

            entity.Property(e => e.FormSubmissionId)
                .ValueGeneratedNever()
                .HasColumnName("formSubmissionId");
            entity.Property(e => e.FormId).HasColumnName("formId");
            entity.Property(e => e.InitiatedBy)
                .HasMaxLength(100)
                .IsUnicode(false)
                .HasColumnName("initiatedBy");
            entity.Property(e => e.InitiatedOn)
                .HasColumnType("datetime")
                .HasColumnName("initiatedOn");
            entity.Property(e => e.LastUpdatedBy)
                .HasMaxLength(100)
                .IsUnicode(false)
                .HasColumnName("lastUpdatedBy");
            entity.Property(e => e.LastUpdatedOn)
                .HasColumnType("datetime")
                .HasColumnName("lastUpdatedOn");
            entity.Property(e => e.SubmissionData)
                .HasColumnType("text")
                .HasColumnName("submissionData");
            entity.Property(e => e.SubmissionTitle)
                .IsUnicode(false)
                .HasColumnName("submissionTitle");
            entity.Property(e => e.Version).HasColumnName("version");
            entity.Property(e => e.WorkflowStageData)
                .HasColumnType("text")
                .HasColumnName("workflowStageData");
            entity.Property(e => e.WorkflowStageId).HasColumnName("workflowStageId");

            entity.HasOne(d => d.Form).WithMany(p => p.FormSubmissions)
                .HasForeignKey(d => d.FormId)
                .OnDelete(DeleteBehavior.ClientSetNull)
                .HasConstraintName("FK_FormSubmission_Form");

            entity.HasOne(d => d.WorkflowStage).WithMany(p => p.FormSubmissions)
                .HasForeignKey(d => d.WorkflowStageId)
                .OnDelete(DeleteBehavior.ClientSetNull)
                .HasConstraintName("FK_FormSubmission_WorkflowStage");
        });

        modelBuilder.Entity<FormSubmissionSnapshot>(entity =>
        {
            entity.HasKey(e => e.FormsubmissionSnapshotId).HasName("PK_FormSubmissionSnapShot");

            entity.ToTable("FormSubmissionSnapshot");

            entity.Property(e => e.FormsubmissionSnapshotId)
                .ValueGeneratedNever()
                .HasColumnName("formsubmissionSnapshotId");
            entity.Property(e => e.FormId).HasColumnName("formId");
            entity.Property(e => e.FormSubmissionId).HasColumnName("formSubmissionId");
            entity.Property(e => e.InitiatedBy)
                .HasMaxLength(100)
                .IsUnicode(false)
                .HasColumnName("initiatedBy");
            entity.Property(e => e.InitiatedOn)
                .HasColumnType("datetime")
                .HasColumnName("initiatedOn");
            entity.Property(e => e.LastUpdatedBy)
                .HasMaxLength(100)
                .IsUnicode(false)
                .HasColumnName("lastUpdatedBy");
            entity.Property(e => e.LastUpdatedOn)
                .HasColumnType("datetime")
                .HasColumnName("lastUpdatedOn");
            entity.Property(e => e.SnapshotTimestamp)
                .HasColumnType("datetime")
                .HasColumnName("snapshotTimestamp");
            entity.Property(e => e.SubmissionData)
                .HasColumnType("text")
                .HasColumnName("submissionData");
            entity.Property(e => e.SubmissionTitle)
                .IsUnicode(false)
                .HasColumnName("submissionTitle");
            entity.Property(e => e.Version).HasColumnName("version");
            entity.Property(e => e.WorkflowStageData)
                .HasColumnType("text")
                .HasColumnName("workflowStageData");
            entity.Property(e => e.WorkflowStageId).HasColumnName("workflowStageId");

            entity.HasOne(d => d.Form).WithMany(p => p.FormSubmissionSnapshots)
                .HasForeignKey(d => d.FormId)
                .OnDelete(DeleteBehavior.ClientSetNull)
                .HasConstraintName("FK_FormSubmissionSnapshot_Form");

            entity.HasOne(d => d.WorkflowStage).WithMany(p => p.FormSubmissionSnapshots)
                .HasForeignKey(d => d.WorkflowStageId)
                .OnDelete(DeleteBehavior.ClientSetNull)
                .HasConstraintName("FK_FormSubmissionSnapshot_WorkflowStage");
        });

        modelBuilder.Entity<FormVersion>(entity =>
        {
            entity.ToTable("FormVersion");

            entity.HasIndex(e => new { e.FormId, e.Version }, "IX_FormVersion").IsUnique();

            entity.Property(e => e.FormVersionId).HasColumnName("formVersionId");
            entity.Property(e => e.AllowNewSubmissions).HasColumnName("allowNewSubmissions");
            entity.Property(e => e.Description)
                .IsUnicode(false)
                .HasColumnName("description");
            entity.Property(e => e.ExistingSubmissionsOpen).HasColumnName("existingSubmissionsOpen");
            entity.Property(e => e.FormId).HasColumnName("formId");
            entity.Property(e => e.FormName)
                .HasMaxLength(250)
                .IsUnicode(false)
                .HasColumnName("formName");
            entity.Property(e => e.FriendlyUrl)
                .HasMaxLength(250)
                .IsUnicode(false)
                .HasColumnName("friendlyURL");
            entity.Property(e => e.ShowInManageUi).HasColumnName("showInManageUI");
            entity.Property(e => e.Version).HasColumnName("version");

            entity.HasOne(d => d.Form).WithMany(p => p.FormVersions)
                .HasForeignKey(d => d.FormId)
                .OnDelete(DeleteBehavior.ClientSetNull)
                .HasConstraintName("FK_FormVersion_Form");
        });

        modelBuilder.Entity<LeftNavItem>(entity =>
        {
            entity.ToTable("LeftNavItem");

            entity.Property(e => e.LeftNavItemId).HasColumnName("leftNavItemID");
            entity.Property(e => e.DisplayOrder).HasColumnName("display_order");
            entity.Property(e => e.IsHeader).HasColumnName("isHeader");
            entity.Property(e => e.LeftNavMenuId).HasColumnName("leftNavMenuID");
            entity.Property(e => e.MenuItemText)
                .HasMaxLength(250)
                .IsUnicode(false)
                .HasColumnName("menuItemText");
            entity.Property(e => e.Url)
                .HasMaxLength(250)
                .IsUnicode(false)
                .HasColumnName("url");

            entity.HasOne(d => d.LeftNavMenu).WithMany(p => p.LeftNavItems)
                .HasForeignKey(d => d.LeftNavMenuId)
                .OnDelete(DeleteBehavior.ClientSetNull)
                .HasConstraintName("FK_LeftNavItem_LeftNavMenu");
        });

        modelBuilder.Entity<LeftNavItemToPermission>(entity =>
        {
            entity.HasKey(e => e.LeftNavItemPermissionId).HasName("PK_LeftNavToPermission");

            entity.ToTable("LeftNavItemToPermission");

            entity.Property(e => e.LeftNavItemPermissionId).HasColumnName("LeftNavItemPermissionID");
            entity.Property(e => e.LeftNavItemId).HasColumnName("LeftNavItemID");
            entity.Property(e => e.Permission)
                .HasMaxLength(500)
                .IsUnicode(false)
                .HasColumnName("permission");

            entity.HasOne(d => d.LeftNavItem).WithMany(p => p.LeftNavItemToPermissions)
                .HasForeignKey(d => d.LeftNavItemId)
                .OnDelete(DeleteBehavior.ClientSetNull)
                .HasConstraintName("FK_LeftNavToPermission_LeftNavItem");
        });

        modelBuilder.Entity<LeftNavMenu>(entity =>
        {
            entity.ToTable("LeftNavMenu");

            entity.HasIndex(e => e.FriendlyName, "IX_LeftNavMenu_friendlyName");

            entity.Property(e => e.LeftNavMenuId).HasColumnName("leftNavMenuID");
            entity.Property(e => e.Application)
                .HasMaxLength(50)
                .IsUnicode(false)
                .HasColumnName("application");
            entity.Property(e => e.FriendlyName)
                .HasMaxLength(100)
                .IsUnicode(false)
                .HasColumnName("friendlyName");
            entity.Property(e => e.MenuHeaderText)
                .HasMaxLength(100)
                .IsUnicode(false)
                .HasColumnName("menuHeaderText");
            entity.Property(e => e.ModifiedBy)
                .HasMaxLength(8)
                .IsUnicode(false)
                .HasColumnName("modifiedBy");
            entity.Property(e => e.ModifiedOn)
                .HasColumnType("datetime")
                .HasColumnName("modifiedOn");
            entity.Property(e => e.Page)
                .HasMaxLength(200)
                .IsUnicode(false)
                .HasColumnName("page");
            entity.Property(e => e.System)
                .HasMaxLength(50)
                .IsUnicode(false)
                .HasColumnName("system");
            entity.Property(e => e.ViperSectionPath)
                .HasMaxLength(100)
                .IsUnicode(false)
                .HasColumnName("viperSectionPath");
        });

        modelBuilder.Entity<Notification>(entity =>
        {
            entity.ToTable("Notification");

            entity.Property(e => e.NotificationId).HasColumnName("notificationId");
            entity.Property(e => e.BccEmail)
                .IsUnicode(false)
                .HasColumnName("bccEmail");
            entity.Property(e => e.BodyTemplate).HasColumnName("bodyTemplate");
            entity.Property(e => e.CcEmail)
                .IsUnicode(false)
                .HasColumnName("ccEmail");
            entity.Property(e => e.FromEmail)
                .IsUnicode(false)
                .HasColumnName("fromEmail");
            entity.Property(e => e.SubjectTemplate)
                .HasMaxLength(78)
                .HasColumnName("subjectTemplate");
            entity.Property(e => e.ToEmail)
                .IsUnicode(false)
                .HasColumnName("toEmail");
            entity.Property(e => e.Version).HasColumnName("version");
            entity.Property(e => e.WorkflowStageTransitionId).HasColumnName("workflowStageTransitionId");

            entity.HasOne(d => d.WorkflowStageTransition).WithMany(p => p.Notifications)
                .HasForeignKey(d => d.WorkflowStageTransitionId)
                .OnDelete(DeleteBehavior.ClientSetNull)
                .HasConstraintName("FK_Notification_WorkflowStageTransition");
        });

        modelBuilder.Entity<Page>(entity =>
        {
            entity.ToTable("Page");

            entity.Property(e => e.PageId).HasColumnName("pageId");
            entity.Property(e => e.FormId).HasColumnName("formId");
            entity.Property(e => e.Order).HasColumnName("order");
            entity.Property(e => e.ReadOnlyWorkflowstages)
                .HasMaxLength(500)
                .IsUnicode(false)
                .HasColumnName("readOnlyWorkflowstages");
            entity.Property(e => e.Title)
                .HasMaxLength(500)
                .IsUnicode(false)
                .HasColumnName("title");
            entity.Property(e => e.Version).HasColumnName("version");

            entity.HasOne(d => d.Form).WithMany(p => p.Pages)
                .HasForeignKey(d => d.FormId)
                .OnDelete(DeleteBehavior.ClientSetNull)
                .HasConstraintName("FK_Page_Form");
        });

        modelBuilder.Entity<PageToFormField>(entity =>
        {
            entity.ToTable("PageToFormField");

            entity.HasIndex(e => new { e.PageId, e.FormFieldId }, "UX_PageToFormField_Page_Field").IsUnique();

            entity.Property(e => e.PageToFormFieldId).HasColumnName("pageToFormFieldId");
            entity.Property(e => e.FormFieldId).HasColumnName("formFieldId");
            entity.Property(e => e.Order).HasColumnName("order");
            entity.Property(e => e.PageId).HasColumnName("pageId");
            entity.Property(e => e.ReadOnly).HasColumnName("readOnly");

            entity.HasOne(d => d.FormField).WithMany(p => p.PageToFormFields)
                .HasForeignKey(d => d.FormFieldId)
                .OnDelete(DeleteBehavior.ClientSetNull)
                .HasConstraintName("FK_PageToFormField_FormField");

            entity.HasOne(d => d.Page).WithMany(p => p.PageToFormFields)
                .HasForeignKey(d => d.PageId)
                .OnDelete(DeleteBehavior.ClientSetNull)
                .HasConstraintName("FK_PageToFormField_Page");
        });

        modelBuilder.Entity<QuickLink>(entity =>
        {
            entity.Property(e => e.QuickLinkId).HasColumnName("QuickLink_id");
            entity.Property(e => e.QuickLinkLabel)
                .HasMaxLength(50)
                .IsUnicode(false)
                .HasColumnName("QuickLink_Label");
            entity.Property(e => e.QuickLinkPermission)
                .HasMaxLength(100)
                .IsUnicode(false)
                .HasColumnName("QuickLink_Permission");
            entity.Property(e => e.QuickLinkTab)
                .HasMaxLength(50)
                .IsUnicode(false)
                .HasColumnName("QuickLink_Tab");
            entity.Property(e => e.QuickLinkUrl)
                .HasMaxLength(100)
                .IsUnicode(false)
                .HasColumnName("QuickLink_URL");
            entity.Property(e => e.SystemDescription)
                .HasMaxLength(500)
                .IsUnicode(false)
                .HasColumnName("System_Description");
            entity.Property(e => e.SystemQuicklink).HasColumnName("System_Quicklink");
            entity.Property(e => e.SystemType)
                .HasMaxLength(50)
                .IsUnicode(false)
                .HasColumnName("System_Type");
        });

        modelBuilder.Entity<QuickLinkPerson>(entity =>
        {
            entity.HasNoKey();

            entity.Property(e => e.QuickLinkPeopleId)
                .ValueGeneratedOnAdd()
                .HasColumnName("QuickLinkPeople_ID");
            entity.Property(e => e.QuickLinkPeopleLinkId).HasColumnName("QuickLinkPeople_Link_ID");
            entity.Property(e => e.QuickLinkPeopleOrder).HasColumnName("QuickLinkPeople_Order");
            entity.Property(e => e.QuickLinkPeoplePidm).HasColumnName("QuickLinkPeople_PIDM");
        });

        modelBuilder.Entity<RelationType>(entity =>
        {
            entity.HasKey(e => e.RelTypeId);

            entity.Property(e => e.RelTypeId).HasColumnName("RelType_ID");
            entity.Property(e => e.RelTypeDescription)
                .HasMaxLength(50)
                .IsUnicode(false)
                .HasColumnName("RelType_Description");
            entity.Property(e => e.RelTypeType)
                .HasMaxLength(50)
                .IsUnicode(false)
                .HasColumnName("RelType_Type");
        });

        modelBuilder.Entity<Relationship>(entity =>
        {
            entity.HasKey(e => e.RelId);

            entity.Property(e => e.RelId).HasColumnName("Rel_ID");
            entity.Property(e => e.RelComment)
                .HasMaxLength(100)
                .IsUnicode(false)
                .HasColumnName("Rel_Comment");
            entity.Property(e => e.RelRelTypeId).HasColumnName("Rel_RelType_ID");
            entity.Property(e => e.RelSystem1).HasColumnName("Rel_System1");
            entity.Property(e => e.RelSystem2).HasColumnName("Rel_System2");
        });

        modelBuilder.Entity<Report>(entity =>
        {
            entity.ToTable("Report");

            entity.Property(e => e.ReportId).HasColumnName("reportId");
            entity.Property(e => e.Excel).HasColumnName("excel");
            entity.Property(e => e.FormColumns)
                .HasColumnType("text")
                .HasColumnName("formColumns");
            entity.Property(e => e.FormId).HasColumnName("formId");
            entity.Property(e => e.LastUpdatedBy)
                .HasMaxLength(10)
                .IsUnicode(false)
                .HasColumnName("lastUpdatedBy");
            entity.Property(e => e.LastUpdatedOn)
                .HasColumnType("datetime")
                .HasColumnName("lastUpdatedOn");
            entity.Property(e => e.Name)
                .HasMaxLength(200)
                .IsUnicode(false)
                .HasColumnName("name");

            entity.HasOne(d => d.Form).WithMany(p => p.Reports)
                .HasForeignKey(d => d.FormId)
                .OnDelete(DeleteBehavior.ClientSetNull)
                .HasConstraintName("FK_Report_Form");
        });

        modelBuilder.Entity<ReportField>(entity =>
        {
            entity.ToTable("ReportField");

            entity.Property(e => e.ReportFieldId).HasColumnName("reportFieldId");
            entity.Property(e => e.FilterOperation)
                .HasMaxLength(50)
                .IsUnicode(false)
                .HasColumnName("filterOperation");
            entity.Property(e => e.FilterValue)
                .IsUnicode(false)
                .HasColumnName("filterValue");
            entity.Property(e => e.FormFieldId).HasColumnName("formFieldId");
            entity.Property(e => e.Order).HasColumnName("order");
            entity.Property(e => e.ReportId).HasColumnName("reportId");

            entity.HasOne(d => d.FormField).WithMany(p => p.ReportFields)
                .HasForeignKey(d => d.FormFieldId)
                .OnDelete(DeleteBehavior.ClientSetNull)
                .HasConstraintName("FK_ReportField_FormField");

            entity.HasOne(d => d.Report).WithMany(p => p.ReportFields)
                .HasForeignKey(d => d.ReportId)
                .OnDelete(DeleteBehavior.ClientSetNull)
                .HasConstraintName("FK_ReportField_Report");
        });

        modelBuilder.Entity<ScheduledTask>(entity =>
        {
            entity.ToTable("ScheduledTask");
            entity.HasKey(e => e.ScheduledTaskId);
        });

        modelBuilder.Entity<ScheduledTaskHistory>(entity =>
        {
            entity.ToTable("ScheduledTaskHistory");
            entity.HasKey(e => e.ScheduledTaskHistoryId);
        });

        modelBuilder.Entity<SecureMediaAudit>(entity =>
        {
            entity
                .HasNoKey()
                .ToTable("SecureMediaAudit");

            entity.Property(e => e.Action)
                .HasMaxLength(50)
                .HasColumnName("action");
            entity.Property(e => e.Id)
                .ValueGeneratedOnAdd()
                .HasColumnName("id");
            entity.Property(e => e.Whoby)
                .HasMaxLength(50)
                .HasColumnName("whoby");
            entity.Property(e => e.Whotime)
                .HasColumnType("datetime")
                .HasColumnName("whotime");
        });

        modelBuilder.Entity<SessionTimeout>(entity =>
        {
            entity.HasKey(e => new { e.LoginId, e.Service });
            entity.ToTable("SessionTimeout");
            entity.Property(e => e.LoginId)
                .HasMaxLength(8)
                .HasColumnName("loginid");
            entity.Property(e => e.SessionTimeoutDateTime)
                .HasColumnType("datetime")
                .HasColumnName("sessionTimeout");
            entity.Property(e => e.Service)
                .HasMaxLength(50)
                .HasColumnName("service");
        });

        modelBuilder.Entity<SlowPage>(entity =>
        {
            entity.Property(e => e.Id).HasColumnName("id");
            entity.Property(e => e.DateRendered).HasColumnType("datetime");
            entity.Property(e => e.LoginId)
                .HasMaxLength(8)
                .IsUnicode(false)
                .HasColumnName("LoginID");
            entity.Property(e => e.Page)
                .HasMaxLength(50)
                .IsUnicode(false);
            entity.Property(e => e.Path)
                .HasMaxLength(100)
                .IsUnicode(false);
        });

        modelBuilder.Entity<Viper.Models.VIPER.System>(entity =>
        {
            entity.HasNoKey();

            entity.Property(e => e.SystemId).HasColumnName("System_ID");
            entity.Property(e => e.SystemName)
                .HasMaxLength(50)
                .IsUnicode(false)
                .HasColumnName("System_Name");
            entity.Property(e => e.SystemType)
                .HasMaxLength(50)
                .IsUnicode(false)
                .HasColumnName("System_Type");
        });

        modelBuilder.Entity<TbSecuremediamanager>(entity =>
        {
            entity.ToTable("tb_securemediamanager");

            entity.Property(e => e.Id).HasColumnName("id");
            entity.Property(e => e.Action)
                .HasMaxLength(50)
                .IsUnicode(false)
                .HasColumnName("action");
            entity.Property(e => e.ActionItem)
                .HasMaxLength(400)
                .HasColumnName("action_item");
            entity.Property(e => e.Time)
                .HasColumnType("datetime")
                .HasColumnName("time");
            entity.Property(e => e.Who)
                .HasMaxLength(500)
                .HasColumnName("who");
        });

        modelBuilder.Entity<TblVfNotificationLog>(entity =>
        {
            entity.HasKey(e => e.NotifyLogId);

            entity.ToTable("tbl_VF_Notification_Log");

            entity.Property(e => e.NotifyLogId)
                .HasComment("log entry id")
                .HasColumnName("notify_log_id");
            entity.Property(e => e.NotifyId)
                .HasComment("notification id")
                .HasColumnName("notify_id");
            entity.Property(e => e.NotifyLogDatetime)
                .HasComment("notification sent date and time")
                .HasColumnType("datetime")
                .HasColumnName("notify_log_datetime");
            entity.Property(e => e.NotifyLogSendTo)
                .HasMaxLength(500)
                .HasComment("notification sent to list")
                .HasColumnName("notify_log_send_to");
        });

        modelBuilder.Entity<Term>(entity =>
        {
            entity.ToTable("vwTerms");
            entity.HasKey(e => e.TermCode);
        });

        modelBuilder.Entity<VfNotification>(entity =>
        {
            entity.HasKey(e => e.NotifyId).HasName("PK_tbl_VF_notify");

            entity.ToTable("VF_notification");

            entity.Property(e => e.NotifyId)
                .HasComment("ID")
                .HasColumnName("notify_id");
            entity.Property(e => e.Body).HasColumnName("body");
            entity.Property(e => e.FormId)
                .HasComment("form ID")
                .HasColumnName("form_id");
            entity.Property(e => e.NotifyDesc)
                .HasMaxLength(500)
                .HasComment("short description, ie application approved/declined")
                .HasColumnName("notify_desc");
            entity.Property(e => e.SendTo)
                .HasMaxLength(500)
                .HasColumnName("send_to");
            entity.Property(e => e.Stage)
                .HasMaxLength(200)
                .HasColumnName("stage");
            entity.Property(e => e.StageId).HasColumnName("stageId");
            entity.Property(e => e.Subject)
                .HasMaxLength(500)
                .HasColumnName("subject");
        });

        modelBuilder.Entity<VwSvmAffiliate>(entity =>
        {
            entity
                .HasNoKey()
                .ToView("vw_svmAffiliates");

            entity.Property(e => e.Email)
                .HasMaxLength(44)
                .IsUnicode(false);
            entity.Property(e => e.FieldOrder)
                .HasMaxLength(92)
                .IsUnicode(false)
                .HasColumnName("fieldOrder");
            entity.Property(e => e.FieldText)
                .HasMaxLength(92)
                .IsUnicode(false)
                .HasColumnName("fieldText");
            entity.Property(e => e.FieldValue)
                .HasMaxLength(10)
                .IsUnicode(false)
                .HasColumnName("fieldValue");
            entity.Property(e => e.FirstName)
                .HasMaxLength(30)
                .IsUnicode(false)
                .HasColumnName("first_name");
            entity.Property(e => e.FullName)
                .HasMaxLength(91)
                .IsUnicode(false);
            entity.Property(e => e.IdsIamId)
                .HasMaxLength(10)
                .IsUnicode(false)
                .HasColumnName("ids_iam_id");
            entity.Property(e => e.IdsLoginid)
                .HasMaxLength(18)
                .IsUnicode(false)
                .HasColumnName("ids_loginid");
            entity.Property(e => e.IdsMailid)
                .HasMaxLength(32)
                .IsUnicode(false)
                .HasColumnName("ids_mailid");
            entity.Property(e => e.IdsMothraid)
                .HasMaxLength(8)
                .IsUnicode(false)
                .HasColumnName("ids_mothraid");
            entity.Property(e => e.LastName)
                .HasMaxLength(60)
                .IsUnicode(false)
                .HasColumnName("last_name");
        });

        modelBuilder.Entity<WorkflowStage>(entity =>
        {
            entity.ToTable("WorkflowStage");

            entity.Property(e => e.WorkflowStageId).HasColumnName("workflowStageId");
            entity.Property(e => e.EditPermission)
                .HasMaxLength(250)
                .IsUnicode(false)
                .HasColumnName("editPermission");
            entity.Property(e => e.FormId).HasColumnName("formId");
            entity.Property(e => e.IsFinal).HasColumnName("isFinal");
            entity.Property(e => e.Name)
                .HasMaxLength(250)
                .IsUnicode(false)
                .HasColumnName("name");
            entity.Property(e => e.PubliclyAccessible).HasColumnName("publiclyAccessible");
            entity.Property(e => e.ViewPermission)
                .HasMaxLength(250)
                .IsUnicode(false)
                .HasColumnName("viewPermission");

            entity.HasOne(d => d.Form).WithMany(p => p.WorkflowStages)
                .HasForeignKey(d => d.FormId)
                .OnDelete(DeleteBehavior.ClientSetNull)
                .HasConstraintName("FK_WorkflowStage_Form");

            entity.HasMany(d => d.Pages).WithMany(p => p.WorkflowStages)
                .UsingEntity<Dictionary<string, object>>(
                    "WorkflowStageToPage",
                    r => r.HasOne<Page>().WithMany()
                        .HasForeignKey("PageId")
                        .OnDelete(DeleteBehavior.ClientSetNull)
                        .HasConstraintName("FK_WorkflowStageToPage_Page"),
                    l => l.HasOne<WorkflowStage>().WithMany()
                        .HasForeignKey("WorkflowStageId")
                        .OnDelete(DeleteBehavior.ClientSetNull)
                        .HasConstraintName("FK_WorkflowStageToPage_WorkflowStage"),
                    j =>
                    {
                        j.HasKey("WorkflowStageId", "PageId");
                        j.ToTable("WorkflowStageToPage");
                        j.IndexerProperty<int>("WorkflowStageId").HasColumnName("workflowStageId");
                        j.IndexerProperty<int>("PageId").HasColumnName("pageId");
                    });
        });

        modelBuilder.Entity<WorkflowStageTransition>(entity =>
        {
            entity.ToTable("WorkflowStageTransition");

            entity.HasIndex(e => new { e.FromWorkflowStage, e.ToWorkflowStage, e.Version }, "UX_WorkflowStageTransition_FromStage_ToStage").IsUnique();

            entity.Property(e => e.WorkflowStageTransitionId).HasColumnName("workflowStageTransitionId");
            entity.Property(e => e.ConditionFormFieldId).HasColumnName("conditionFormFieldId");
            entity.Property(e => e.FromWorkflowStage).HasColumnName("fromWorkflowStage");
            entity.Property(e => e.LoadImmediately).HasColumnName("loadImmediately");
            entity.Property(e => e.ToWorkflowStage).HasColumnName("toWorkflowStage");
            entity.Property(e => e.Value)
                .HasMaxLength(500)
                .IsUnicode(false)
                .HasColumnName("value");
            entity.Property(e => e.Version).HasColumnName("version");

            entity.HasOne(d => d.ConditionFormField).WithMany(p => p.WorkflowStageTransitions)
                .HasForeignKey(d => d.ConditionFormFieldId)
                .HasConstraintName("FK_WorkflowStageTransition_FormField");

            entity.HasOne(d => d.FromWorkflowStageNavigation).WithMany(p => p.WorkflowStageTransitionFromWorkflowStageNavigations)
                .HasForeignKey(d => d.FromWorkflowStage)
                .OnDelete(DeleteBehavior.ClientSetNull)
                .HasConstraintName("FK_WorkflowStageTransition_WorkflowStageTransition");

            entity.HasOne(d => d.ToWorkflowStageNavigation).WithMany(p => p.WorkflowStageTransitionToWorkflowStageNavigations)
                .HasForeignKey(d => d.ToWorkflowStage)
                .OnDelete(DeleteBehavior.ClientSetNull)
                .HasConstraintName("FK_WorkflowStageTransition_WorkflowStageTransition1");
        });

        modelBuilder.Entity<WorkflowStageVersion>(entity =>
        {
            entity.ToTable("WorkflowStageVersion");

            entity.Property(e => e.WorkflowStageVersionId).HasColumnName("workflowStageVersionId");
            entity.Property(e => e.Active).HasColumnName("active");
            entity.Property(e => e.Message)
                .IsUnicode(false)
                .HasColumnName("message");
            entity.Property(e => e.Order).HasColumnName("order");
            entity.Property(e => e.Version).HasColumnName("version");
            entity.Property(e => e.WorkflowStageId).HasColumnName("workflowStageId");

            entity.HasOne(d => d.WorkflowStage).WithMany(p => p.WorkflowStageVersions)
                .HasForeignKey(d => d.WorkflowStageId)
                .OnDelete(DeleteBehavior.ClientSetNull)
                .HasConstraintName("FK_WorkflowStageVersion_WorkflowStage");
        });

        /* users */
        modelBuilder.Entity<Person>(entity =>
        {
            entity.ToTable("Person", "users");
            entity.HasKey("PersonId");
            entity.HasOne(e => e.StudentInfo).WithMany()
                .HasForeignKey(e => new { e.StudentTerm, e.SpridenId })
                .IsRequired(false);
        });
        OnModelCreatingCTS(modelBuilder);
        OnModelCreatingStudents(modelBuilder);
    }

    partial void OnModelCreatingPartial(ModelBuilder modelBuilder);
    partial void OnModelCreatingCTS(ModelBuilder modelBuilder);
    partial void OnModelCreatingStudents(ModelBuilder modelBuilder);
=======
	protected override void OnModelCreating(ModelBuilder modelBuilder)
	{
		modelBuilder.Entity<AppControl>(entity =>
		{
			entity
				.HasNoKey()
				.ToTable("AppControl");

			entity.Property(e => e.EndTime).HasColumnType("datetime");
			entity.Property(e => e.EnteredBy)
				.HasMaxLength(20)
				.IsUnicode(false);
			entity.Property(e => e.EnteredTime).HasColumnType("datetime");
			entity.Property(e => e.FolderName)
				.HasMaxLength(20)
				.IsUnicode(false);
			entity.Property(e => e.Id)
				.ValueGeneratedOnAdd()
				.HasColumnName("ID");
			entity.Property(e => e.Message)
				.HasMaxLength(1000)
				.IsUnicode(false);
			entity.Property(e => e.MessageHeader)
				.HasMaxLength(200)
				.IsUnicode(false);
			entity.Property(e => e.StartTime).HasColumnType("datetime");
		});

		modelBuilder.Entity<CasDbcache>(entity =>
		{
			entity
				.HasNoKey()
				.ToTable("CAS_DBCACHE");

			entity.Property(e => e.CookieId)
				.HasMaxLength(500)
				.IsUnicode(false)
				.HasColumnName("cookie_id");
			entity.Property(e => e.OriginalTimeStamp)
				.HasColumnType("datetime")
				.HasColumnName("original_time_stamp");
			entity.Property(e => e.TimeStamp)
				.HasColumnType("datetime")
				.HasColumnName("time_stamp");
			entity.Property(e => e.UserId)
				.HasMaxLength(100)
				.IsUnicode(false)
				.HasColumnName("user_id");
		});

		modelBuilder.Entity<CasDbcacheDashboard>(entity =>
		{
			entity
				.HasNoKey()
				.ToTable("CAS_DBCACHE_DASHBOARD");

			entity.Property(e => e.CookieId)
				.HasMaxLength(500)
				.IsUnicode(false)
				.HasColumnName("cookie_id");
			entity.Property(e => e.OriginalTimeStamp)
				.HasColumnType("datetime")
				.HasColumnName("original_time_stamp");
			entity.Property(e => e.TimeStamp)
				.HasColumnType("datetime")
				.HasColumnName("time_stamp");
			entity.Property(e => e.UserId)
				.HasMaxLength(100)
				.IsUnicode(false)
				.HasColumnName("user_id");
		});

		modelBuilder.Entity<ContentBlock>(entity =>
		{
			entity.ToTable("ContentBlock");

			entity.HasIndex(e => e.FriendlyName, "IX_ContentBlock_friendlyName");

			entity.Property(e => e.ContentBlockId).HasColumnName("contentBlockID");
			entity.Property(e => e.AllowPublicAccess).HasColumnName("allowPublicAccess");
			entity.Property(e => e.Application)
				.HasMaxLength(50)
				.IsUnicode(false)
				.HasColumnName("application");
			entity.Property(e => e.BlockOrder).HasColumnName("blockOrder");
			entity.Property(e => e.Content)
				.HasColumnType("text")
				.HasColumnName("contentBlock");
			entity.Property(e => e.DeletedOn)
				.HasColumnType("datetime")
				.HasColumnName("deletedOn");
			entity.Property(e => e.FriendlyName)
				.HasMaxLength(100)
				.IsUnicode(false)
				.HasColumnName("friendlyName");
			entity.Property(e => e.ModifiedBy)
				.HasMaxLength(8)
				.IsUnicode(false)
				.HasColumnName("modifiedBy");
			entity.Property(e => e.ModifiedOn)
				.HasColumnType("datetime")
				.HasColumnName("modifiedOn");
			entity.Property(e => e.Page)
				.HasMaxLength(200)
				.IsUnicode(false)
				.HasColumnName("page");
			entity.Property(e => e.System)
				.HasMaxLength(50)
				.IsUnicode(false)
				.HasColumnName("system");
			entity.Property(e => e.Title)
				.HasMaxLength(250)
				.IsUnicode(false)
				.HasColumnName("title");
			entity.Property(e => e.ViperSectionPath)
				.HasMaxLength(100)
				.IsUnicode(false)
				.HasColumnName("viperSectionPath");
		});

		modelBuilder.Entity<ContentBlockFile>(entity =>
		{
			entity.HasKey(e => e.ContentBlockId);

			entity.ToTable("ContentBlockFile");

			entity.Property(e => e.ContentBlockId)
				.ValueGeneratedNever()
				.HasColumnName("contentBlockID");
			entity.Property(e => e.ContentBlockFileId)
				.ValueGeneratedOnAdd()
				.HasColumnName("contentBlockFileID");
			entity.Property(e => e.FileId).HasColumnName("fileID");
		});

		modelBuilder.Entity<ContentBlockToFile>(entity =>
		{
			entity.HasKey(e => e.ContentBlockFileId);

			entity.ToTable("ContentBlockToFile");

			entity.Property(e => e.ContentBlockFileId).HasColumnName("contentBlockFileID");
			entity.Property(e => e.ContentBlockId).HasColumnName("contentBlockID");
			entity.Property(e => e.FileGuid).HasColumnName("fileGUID");

			entity.HasOne(d => d.ContentBlock).WithMany(p => p.ContentBlockToFiles)
				.HasForeignKey(d => d.ContentBlockId)
				.OnDelete(DeleteBehavior.ClientSetNull)
				.HasConstraintName("FK_ContentBlockToFile_ContentBlock");

			entity.HasOne(d => d.File).WithMany(p => p.ContentBlockToFiles)
				.HasForeignKey(d => d.FileGuid)
				.OnDelete(DeleteBehavior.ClientSetNull)
				.HasConstraintName("FK_ContentBlockToFile_files");
		});

		modelBuilder.Entity<ContentBlockToPermission>(entity =>
		{
			entity.HasKey(e => e.ContentBlockPermissionId).HasName("PK_ConetntBlockToPermission");

			entity.ToTable("ContentBlockToPermission");

			entity.Property(e => e.ContentBlockPermissionId).HasColumnName("ContentBlockPermissionID");
			entity.Property(e => e.ContentBlockId).HasColumnName("ContentBlockID");
			entity.Property(e => e.Permission)
				.HasMaxLength(500)
				.IsUnicode(false)
				.HasColumnName("permission");

			entity.HasOne(d => d.ContentBlock).WithMany(p => p.ContentBlockToPermissions)
				.HasForeignKey(d => d.ContentBlockId)
				.OnDelete(DeleteBehavior.ClientSetNull)
				.HasConstraintName("FK_ContentBlockToPermissions_ContentBlock");
		});

		modelBuilder.Entity<ContentHistory>(entity =>
		{
			entity.ToTable("ContentHistory");

			entity.Property(e => e.ContentHistoryId).HasColumnName("contentHistoryID");
			entity.Property(e => e.ContentBlockContent)
				.HasColumnType("text")
				.HasColumnName("contentBlockContent");
			entity.Property(e => e.ContentBlockId).HasColumnName("contentBlockID");
			entity.Property(e => e.DeletedOn)
				.HasColumnType("datetime")
				.HasColumnName("deletedOn");
			entity.Property(e => e.ModifiedBy)
				.HasMaxLength(8)
				.IsUnicode(false)
				.HasColumnName("modifiedBy");
			entity.Property(e => e.ModifiedOn)
				.HasColumnType("datetime")
				.HasColumnName("modifiedOn");

			entity.HasOne(d => d.ContentBlock).WithMany(p => p.ContentHistories)
				.HasForeignKey(d => d.ContentBlockId)
				.OnDelete(DeleteBehavior.ClientSetNull)
				.HasConstraintName("FK_ContentHistory_contentBlock");
		});

		modelBuilder.Entity<FieldType>(entity =>
		{
			entity.ToTable("FieldType");

			entity.Property(e => e.FieldTypeId).HasColumnName("fieldTypeId");
			entity.Property(e => e.CanBeParent).HasColumnName("canBeParent");
			entity.Property(e => e.CanHaveParent).HasColumnName("canHaveParent");
			entity.Property(e => e.FieldTypeName)
				.HasMaxLength(50)
				.IsUnicode(false)
				.HasColumnName("fieldTypeName");
			entity.Property(e => e.PublicEditAllowed)
				.HasDefaultValueSql("((0))")
				.HasColumnName("publicEditAllowed");
		});

		modelBuilder.Entity<Viper.Models.VIPER.File>(entity =>
		{
			entity.HasKey(e => e.FileGuid);

			entity.ToTable("files");

			entity.HasIndex(e => e.FriendlyName, "UX_files_friendlyName").IsUnique();

			entity.Property(e => e.FileGuid)
				.ValueGeneratedNever()
				.HasColumnName("fileGUID");
			entity.Property(e => e.AllowPublicAccess).HasColumnName("allowPublicAccess");
			entity.Property(e => e.DeletedOn)
				.HasColumnType("datetime")
				.HasColumnName("deletedOn");
			entity.Property(e => e.Description)
				.IsUnicode(false)
				.HasColumnName("description");
			entity.Property(e => e.Encrypted).HasColumnName("encrypted");
			entity.Property(e => e.FilePath)
				.IsUnicode(false)
				.HasColumnName("filePath");
			entity.Property(e => e.Folder)
				.HasMaxLength(200)
				.IsUnicode(false)
				.HasColumnName("folder");
			entity.Property(e => e.FriendlyName)
				.HasMaxLength(500)
				.IsUnicode(false)
				.HasColumnName("friendlyName");
			entity.Property(e => e.Key)
				.HasMaxLength(100)
				.IsUnicode(false)
				.HasColumnName("key");
			entity.Property(e => e.ModifiedBy)
				.HasMaxLength(8)
				.IsUnicode(false)
				.HasColumnName("modifiedBy");
			entity.Property(e => e.ModifiedOn)
				.HasColumnType("datetime")
				.HasColumnName("modifiedOn");
			entity.Property(e => e.OldUrl)
				.IsUnicode(false)
				.HasColumnName("oldURL");
		});

		modelBuilder.Entity<FileAudit>(entity =>
		{
			entity.HasKey(e => e.AuditId);

			entity.ToTable("fileAudit");

			entity.Property(e => e.AuditId).HasColumnName("auditID");
			entity.Property(e => e.Action)
				.HasMaxLength(20)
				.IsUnicode(false)
				.HasColumnName("action");
			entity.Property(e => e.ClientData)
				.IsUnicode(false)
				.HasColumnName("clientData");
			entity.Property(e => e.Detail)
				.IsUnicode(false)
				.HasColumnName("detail");
			entity.Property(e => e.FileGuid).HasColumnName("fileGUID");
			entity.Property(e => e.FileMetaData)
				.IsUnicode(false)
				.HasColumnName("fileMetaData");
			entity.Property(e => e.FilePath)
				.IsUnicode(false)
				.HasColumnName("filePath");
			entity.Property(e => e.IamId)
				.HasMaxLength(10)
				.IsUnicode(false)
				.HasColumnName("iam_id");
			entity.Property(e => e.Loginid)
				.HasMaxLength(8)
				.IsUnicode(false)
				.HasColumnName("loginid");
			entity.Property(e => e.Timestamp)
				.HasColumnType("datetime")
				.HasColumnName("timestamp");
		});

		modelBuilder.Entity<FileToPermission>(entity =>
		{
			entity.ToTable("fileToPermission");

			entity.Property(e => e.FileToPermissionId).HasColumnName("fileToPermissionID");
			entity.Property(e => e.FileGuid).HasColumnName("fileGUID");
			entity.Property(e => e.Permission)
				.HasMaxLength(500)
				.IsUnicode(false)
				.HasColumnName("permission");

			entity.HasOne(d => d.File).WithMany(p => p.FileToPermissions)
				.HasForeignKey(d => d.FileGuid)
				.OnDelete(DeleteBehavior.ClientSetNull)
				.HasConstraintName("FK_fileToPermission_files");
		});

		modelBuilder.Entity<FileToPerson>(entity =>
		{
			entity.ToTable("fileToPerson");

			entity.Property(e => e.FileToPersonId).HasColumnName("fileToPersonID");
			entity.Property(e => e.FileGuid).HasColumnName("fileGUID");
			entity.Property(e => e.IamId)
				.HasMaxLength(11)
				.IsUnicode(false)
				.HasColumnName("iamID");

			entity.HasOne(d => d.File).WithMany(p => p.FileToPeople)
				.HasForeignKey(d => d.FileGuid)
				.OnDelete(DeleteBehavior.ClientSetNull)
				.HasConstraintName("FK_fileToPerson_fileToPerson");
		});

		modelBuilder.Entity<Form>(entity =>
		{
			entity.HasKey(e => e.FormId).HasName("PK_ViperForm");

			entity.ToTable("Form");

			entity.Property(e => e.FormId)
				.HasDefaultValueSql("(newid())")
				.HasColumnName("formId");
			entity.Property(e => e.CustomSaveObject)
				.HasMaxLength(50)
				.IsUnicode(false)
				.HasColumnName("customSaveObject");
			entity.Property(e => e.Description)
				.IsUnicode(false)
				.HasColumnName("description");
			entity.Property(e => e.FormName)
				.HasMaxLength(250)
				.IsUnicode(false)
				.HasColumnName("formName");
			entity.Property(e => e.FriendlyUrl)
				.HasMaxLength(50)
				.IsUnicode(false)
				.HasColumnName("friendlyURL");
			entity.Property(e => e.OwnerPermission)
				.HasMaxLength(100)
				.IsUnicode(false)
				.HasColumnName("ownerPermission");
		});

		modelBuilder.Entity<FormField>(entity =>
		{
			entity.ToTable("FormField");

			entity.Property(e => e.FormFieldId).HasColumnName("formFieldId");
			entity.Property(e => e.EditPermission)
				.HasMaxLength(500)
				.IsUnicode(false)
				.HasColumnName("editPermission");
			entity.Property(e => e.FieldTypeId).HasColumnName("fieldTypeId");
			entity.Property(e => e.FormId).HasColumnName("formId");
			entity.Property(e => e.ParentFormFieldId).HasColumnName("parentFormFieldId");
			entity.Property(e => e.PerUser).HasColumnName("perUser");
			entity.Property(e => e.ViewName)
				.HasMaxLength(500)
				.IsUnicode(false)
				.HasColumnName("viewName");
			entity.Property(e => e.ViewPermission)
				.HasMaxLength(500)
				.IsUnicode(false)
				.HasColumnName("viewPermission");

			entity.HasOne(d => d.FieldType).WithMany(p => p.FormFields)
				.HasForeignKey(d => d.FieldTypeId)
				.OnDelete(DeleteBehavior.ClientSetNull)
				.HasConstraintName("FK_FormField_FieldType");

			entity.HasOne(d => d.Form).WithMany(p => p.FormFields)
				.HasForeignKey(d => d.FormId)
				.OnDelete(DeleteBehavior.ClientSetNull)
				.HasConstraintName("FK_FormField_Form");

			entity.HasOne(d => d.ParentFormField).WithMany(p => p.InverseParentFormField)
				.HasForeignKey(d => d.ParentFormFieldId)
				.HasConstraintName("FK_FormField_FormField");
		});

		modelBuilder.Entity<FormFieldOption>(entity =>
		{
			entity.ToTable("FormFieldOption");

			entity.Property(e => e.FormFieldOptionId).HasColumnName("formFieldOptionId");
			entity.Property(e => e.FormFieldId).HasColumnName("formFieldId");
			entity.Property(e => e.Value)
				.HasMaxLength(500)
				.IsUnicode(false)
				.HasColumnName("value");

			entity.HasOne(d => d.FormField).WithMany(p => p.FormFieldOptions)
				.HasForeignKey(d => d.FormFieldId)
				.OnDelete(DeleteBehavior.ClientSetNull)
				.HasConstraintName("FK_FormFieldOption_FormField");
		});

		modelBuilder.Entity<FormFieldOptionVersion>(entity =>
		{
			entity.HasKey(e => e.FormFieldOptionVersionId).HasName("PK_FormFieldOptionVersion_1");

			entity.ToTable("FormFieldOptionVersion");

			entity.Property(e => e.FormFieldOptionVersionId).HasColumnName("formFieldOptionVersionId");
			entity.Property(e => e.Default).HasColumnName("default");
			entity.Property(e => e.FormFieldOptionId).HasColumnName("formFieldOptionId");
			entity.Property(e => e.Order).HasColumnName("order");
			entity.Property(e => e.Version).HasColumnName("version");

			entity.HasOne(d => d.FormFieldOption).WithMany(p => p.FormFieldOptionVersions)
				.HasForeignKey(d => d.FormFieldOptionId)
				.OnDelete(DeleteBehavior.ClientSetNull)
				.HasConstraintName("FK_FormFieldOptionVersion_FormFieldOption");
		});

		modelBuilder.Entity<FormFieldRelationship>(entity =>
		{
			entity.HasKey(e => e.FormFieldRelationshipId).HasName("PK_FormFieldRelationship_1");

			entity.ToTable("FormFieldRelationship");

			entity.Property(e => e.FormFieldRelationshipId).HasColumnName("formFieldRelationshipId");
			entity.Property(e => e.ChildFormFieldId).HasColumnName("childFormFieldId");
			entity.Property(e => e.FieldOrder).HasColumnName("fieldOrder");
			entity.Property(e => e.ParentFormFieldId).HasColumnName("parentFormFieldId");

			entity.HasOne(d => d.ChildFormField).WithMany(p => p.FormFieldRelationshipChildFormFields)
				.HasForeignKey(d => d.ChildFormFieldId)
				.OnDelete(DeleteBehavior.ClientSetNull)
				.HasConstraintName("FK_FormFieldRelationship_FormFieldChild");

			entity.HasOne(d => d.ParentFormField).WithMany(p => p.FormFieldRelationshipParentFormFields)
				.HasForeignKey(d => d.ParentFormFieldId)
				.OnDelete(DeleteBehavior.ClientSetNull)
				.HasConstraintName("FK_FormFieldRelationship_FormFieldParent");
		});

		modelBuilder.Entity<FormFieldVersion>(entity =>
		{
			entity.ToTable("FormFieldVersion");

			entity.HasIndex(e => new { e.FormFieldId, e.Version }, "IX_FormFieldVersion").IsUnique();

			entity.Property(e => e.FormFieldVersionId).HasColumnName("formFieldVersionId");
			entity.Property(e => e.AddToSubmissionTitle).HasColumnName("addToSubmissionTitle");
			entity.Property(e => e.DefaultValue)
				.IsUnicode(false)
				.HasColumnName("defaultValue");
			entity.Property(e => e.DisplayClass)
				.HasMaxLength(500)
				.IsUnicode(false)
				.HasColumnName("displayClass");
			entity.Property(e => e.FieldName)
				.HasMaxLength(500)
				.IsUnicode(false)
				.HasColumnName("fieldName");
			entity.Property(e => e.FormFieldId).HasColumnName("formFieldId");
			entity.Property(e => e.LabelText)
				.IsUnicode(false)
				.HasColumnName("labelText");
			entity.Property(e => e.MaxLength).HasColumnName("maxLength");
			entity.Property(e => e.MaxValue).HasColumnName("maxValue");
			entity.Property(e => e.MinLength).HasColumnName("minLength");
			entity.Property(e => e.MinValue).HasColumnName("minValue");
			entity.Property(e => e.OrderWithinParent).HasColumnName("orderWithinParent");
			entity.Property(e => e.Required).HasColumnName("required");
			entity.Property(e => e.Version).HasColumnName("version");

			entity.HasOne(d => d.FormField).WithMany(p => p.FormFieldVersions)
				.HasForeignKey(d => d.FormFieldId)
				.OnDelete(DeleteBehavior.ClientSetNull)
				.HasConstraintName("FK_FormFieldVersion_FormField");
		});

		modelBuilder.Entity<FormSubmission>(entity =>
		{
			entity.ToTable("FormSubmission");

			entity.Property(e => e.FormSubmissionId)
				.ValueGeneratedNever()
				.HasColumnName("formSubmissionId");
			entity.Property(e => e.FormId).HasColumnName("formId");
			entity.Property(e => e.InitiatedBy)
				.HasMaxLength(100)
				.IsUnicode(false)
				.HasColumnName("initiatedBy");
			entity.Property(e => e.InitiatedOn)
				.HasColumnType("datetime")
				.HasColumnName("initiatedOn");
			entity.Property(e => e.LastUpdatedBy)
				.HasMaxLength(100)
				.IsUnicode(false)
				.HasColumnName("lastUpdatedBy");
			entity.Property(e => e.LastUpdatedOn)
				.HasColumnType("datetime")
				.HasColumnName("lastUpdatedOn");
			entity.Property(e => e.SubmissionData)
				.HasColumnType("text")
				.HasColumnName("submissionData");
			entity.Property(e => e.SubmissionTitle)
				.IsUnicode(false)
				.HasColumnName("submissionTitle");
			entity.Property(e => e.Version).HasColumnName("version");
			entity.Property(e => e.WorkflowStageData)
				.HasColumnType("text")
				.HasColumnName("workflowStageData");
			entity.Property(e => e.WorkflowStageId).HasColumnName("workflowStageId");

			entity.HasOne(d => d.Form).WithMany(p => p.FormSubmissions)
				.HasForeignKey(d => d.FormId)
				.OnDelete(DeleteBehavior.ClientSetNull)
				.HasConstraintName("FK_FormSubmission_Form");

			entity.HasOne(d => d.WorkflowStage).WithMany(p => p.FormSubmissions)
				.HasForeignKey(d => d.WorkflowStageId)
				.OnDelete(DeleteBehavior.ClientSetNull)
				.HasConstraintName("FK_FormSubmission_WorkflowStage");
		});

		modelBuilder.Entity<FormSubmissionSnapshot>(entity =>
		{
			entity.HasKey(e => e.FormsubmissionSnapshotId).HasName("PK_FormSubmissionSnapShot");

			entity.ToTable("FormSubmissionSnapshot");

			entity.Property(e => e.FormsubmissionSnapshotId)
				.ValueGeneratedNever()
				.HasColumnName("formsubmissionSnapshotId");
			entity.Property(e => e.FormId).HasColumnName("formId");
			entity.Property(e => e.FormSubmissionId).HasColumnName("formSubmissionId");
			entity.Property(e => e.InitiatedBy)
				.HasMaxLength(100)
				.IsUnicode(false)
				.HasColumnName("initiatedBy");
			entity.Property(e => e.InitiatedOn)
				.HasColumnType("datetime")
				.HasColumnName("initiatedOn");
			entity.Property(e => e.LastUpdatedBy)
				.HasMaxLength(100)
				.IsUnicode(false)
				.HasColumnName("lastUpdatedBy");
			entity.Property(e => e.LastUpdatedOn)
				.HasColumnType("datetime")
				.HasColumnName("lastUpdatedOn");
			entity.Property(e => e.SnapshotTimestamp)
				.HasColumnType("datetime")
				.HasColumnName("snapshotTimestamp");
			entity.Property(e => e.SubmissionData)
				.HasColumnType("text")
				.HasColumnName("submissionData");
			entity.Property(e => e.SubmissionTitle)
				.IsUnicode(false)
				.HasColumnName("submissionTitle");
			entity.Property(e => e.Version).HasColumnName("version");
			entity.Property(e => e.WorkflowStageData)
				.HasColumnType("text")
				.HasColumnName("workflowStageData");
			entity.Property(e => e.WorkflowStageId).HasColumnName("workflowStageId");

			entity.HasOne(d => d.Form).WithMany(p => p.FormSubmissionSnapshots)
				.HasForeignKey(d => d.FormId)
				.OnDelete(DeleteBehavior.ClientSetNull)
				.HasConstraintName("FK_FormSubmissionSnapshot_Form");

			entity.HasOne(d => d.WorkflowStage).WithMany(p => p.FormSubmissionSnapshots)
				.HasForeignKey(d => d.WorkflowStageId)
				.OnDelete(DeleteBehavior.ClientSetNull)
				.HasConstraintName("FK_FormSubmissionSnapshot_WorkflowStage");
		});

		modelBuilder.Entity<FormVersion>(entity =>
		{
			entity.ToTable("FormVersion");

			entity.HasIndex(e => new { e.FormId, e.Version }, "IX_FormVersion").IsUnique();

			entity.Property(e => e.FormVersionId).HasColumnName("formVersionId");
			entity.Property(e => e.AllowNewSubmissions).HasColumnName("allowNewSubmissions");
			entity.Property(e => e.Description)
				.IsUnicode(false)
				.HasColumnName("description");
			entity.Property(e => e.ExistingSubmissionsOpen).HasColumnName("existingSubmissionsOpen");
			entity.Property(e => e.FormId).HasColumnName("formId");
			entity.Property(e => e.FormName)
				.HasMaxLength(250)
				.IsUnicode(false)
				.HasColumnName("formName");
			entity.Property(e => e.FriendlyUrl)
				.HasMaxLength(250)
				.IsUnicode(false)
				.HasColumnName("friendlyURL");
			entity.Property(e => e.ShowInManageUi).HasColumnName("showInManageUI");
			entity.Property(e => e.Version).HasColumnName("version");

			entity.HasOne(d => d.Form).WithMany(p => p.FormVersions)
				.HasForeignKey(d => d.FormId)
				.OnDelete(DeleteBehavior.ClientSetNull)
				.HasConstraintName("FK_FormVersion_Form");
		});

		modelBuilder.Entity<LeftNavItem>(entity =>
		{
			entity.ToTable("LeftNavItem");

			entity.Property(e => e.LeftNavItemId).HasColumnName("leftNavItemID");
			entity.Property(e => e.DisplayOrder).HasColumnName("display_order");
			entity.Property(e => e.IsHeader).HasColumnName("isHeader");
			entity.Property(e => e.LeftNavMenuId).HasColumnName("leftNavMenuID");
			entity.Property(e => e.MenuItemText)
				.HasMaxLength(250)
				.IsUnicode(false)
				.HasColumnName("menuItemText");
			entity.Property(e => e.Url)
				.HasMaxLength(250)
				.IsUnicode(false)
				.HasColumnName("url");

			entity.HasOne(d => d.LeftNavMenu).WithMany(p => p.LeftNavItems)
				.HasForeignKey(d => d.LeftNavMenuId)
				.OnDelete(DeleteBehavior.ClientSetNull)
				.HasConstraintName("FK_LeftNavItem_LeftNavMenu");
		});

		modelBuilder.Entity<LeftNavItemToPermission>(entity =>
		{
			entity.HasKey(e => e.LeftNavItemPermissionId).HasName("PK_LeftNavToPermission");

			entity.ToTable("LeftNavItemToPermission");

			entity.Property(e => e.LeftNavItemPermissionId).HasColumnName("LeftNavItemPermissionID");
			entity.Property(e => e.LeftNavItemId).HasColumnName("LeftNavItemID");
			entity.Property(e => e.Permission)
				.HasMaxLength(500)
				.IsUnicode(false)
				.HasColumnName("permission");

			entity.HasOne(d => d.LeftNavItem).WithMany(p => p.LeftNavItemToPermissions)
				.HasForeignKey(d => d.LeftNavItemId)
				.OnDelete(DeleteBehavior.ClientSetNull)
				.HasConstraintName("FK_LeftNavToPermission_LeftNavItem");
		});

		modelBuilder.Entity<LeftNavMenu>(entity =>
		{
			entity.ToTable("LeftNavMenu");

			entity.HasIndex(e => e.FriendlyName, "IX_LeftNavMenu_friendlyName");

			entity.Property(e => e.LeftNavMenuId).HasColumnName("leftNavMenuID");
			entity.Property(e => e.Application)
				.HasMaxLength(50)
				.IsUnicode(false)
				.HasColumnName("application");
			entity.Property(e => e.FriendlyName)
				.HasMaxLength(100)
				.IsUnicode(false)
				.HasColumnName("friendlyName");
			entity.Property(e => e.MenuHeaderText)
				.HasMaxLength(100)
				.IsUnicode(false)
				.HasColumnName("menuHeaderText");
			entity.Property(e => e.ModifiedBy)
				.HasMaxLength(8)
				.IsUnicode(false)
				.HasColumnName("modifiedBy");
			entity.Property(e => e.ModifiedOn)
				.HasColumnType("datetime")
				.HasColumnName("modifiedOn");
			entity.Property(e => e.Page)
				.HasMaxLength(200)
				.IsUnicode(false)
				.HasColumnName("page");
			entity.Property(e => e.System)
				.HasMaxLength(50)
				.IsUnicode(false)
				.HasColumnName("system");
			entity.Property(e => e.ViperSectionPath)
				.HasMaxLength(100)
				.IsUnicode(false)
				.HasColumnName("viperSectionPath");
		});

		modelBuilder.Entity<Notification>(entity =>
		{
			entity.ToTable("Notification");

			entity.Property(e => e.NotificationId).HasColumnName("notificationId");
			entity.Property(e => e.BccEmail)
				.IsUnicode(false)
				.HasColumnName("bccEmail");
			entity.Property(e => e.BodyTemplate).HasColumnName("bodyTemplate");
			entity.Property(e => e.CcEmail)
				.IsUnicode(false)
				.HasColumnName("ccEmail");
			entity.Property(e => e.FromEmail)
				.IsUnicode(false)
				.HasColumnName("fromEmail");
			entity.Property(e => e.SubjectTemplate)
				.HasMaxLength(78)
				.HasColumnName("subjectTemplate");
			entity.Property(e => e.ToEmail)
				.IsUnicode(false)
				.HasColumnName("toEmail");
			entity.Property(e => e.Version).HasColumnName("version");
			entity.Property(e => e.WorkflowStageTransitionId).HasColumnName("workflowStageTransitionId");

			entity.HasOne(d => d.WorkflowStageTransition).WithMany(p => p.Notifications)
				.HasForeignKey(d => d.WorkflowStageTransitionId)
				.OnDelete(DeleteBehavior.ClientSetNull)
				.HasConstraintName("FK_Notification_WorkflowStageTransition");
		});

		modelBuilder.Entity<Page>(entity =>
		{
			entity.ToTable("Page");

			entity.Property(e => e.PageId).HasColumnName("pageId");
			entity.Property(e => e.FormId).HasColumnName("formId");
			entity.Property(e => e.Order).HasColumnName("order");
			entity.Property(e => e.ReadOnlyWorkflowstages)
				.HasMaxLength(500)
				.IsUnicode(false)
				.HasColumnName("readOnlyWorkflowstages");
			entity.Property(e => e.Title)
				.HasMaxLength(500)
				.IsUnicode(false)
				.HasColumnName("title");
			entity.Property(e => e.Version).HasColumnName("version");

			entity.HasOne(d => d.Form).WithMany(p => p.Pages)
				.HasForeignKey(d => d.FormId)
				.OnDelete(DeleteBehavior.ClientSetNull)
				.HasConstraintName("FK_Page_Form");
		});

		modelBuilder.Entity<PageToFormField>(entity =>
		{
			entity.ToTable("PageToFormField");

			entity.HasIndex(e => new { e.PageId, e.FormFieldId }, "UX_PageToFormField_Page_Field").IsUnique();

			entity.Property(e => e.PageToFormFieldId).HasColumnName("pageToFormFieldId");
			entity.Property(e => e.FormFieldId).HasColumnName("formFieldId");
			entity.Property(e => e.Order).HasColumnName("order");
			entity.Property(e => e.PageId).HasColumnName("pageId");
			entity.Property(e => e.ReadOnly).HasColumnName("readOnly");

			entity.HasOne(d => d.FormField).WithMany(p => p.PageToFormFields)
				.HasForeignKey(d => d.FormFieldId)
				.OnDelete(DeleteBehavior.ClientSetNull)
				.HasConstraintName("FK_PageToFormField_FormField");

			entity.HasOne(d => d.Page).WithMany(p => p.PageToFormFields)
				.HasForeignKey(d => d.PageId)
				.OnDelete(DeleteBehavior.ClientSetNull)
				.HasConstraintName("FK_PageToFormField_Page");
		});

		modelBuilder.Entity<QuickLink>(entity =>
		{
			entity.Property(e => e.QuickLinkId).HasColumnName("QuickLink_id");
			entity.Property(e => e.QuickLinkLabel)
				.HasMaxLength(50)
				.IsUnicode(false)
				.HasColumnName("QuickLink_Label");
			entity.Property(e => e.QuickLinkPermission)
				.HasMaxLength(100)
				.IsUnicode(false)
				.HasColumnName("QuickLink_Permission");
			entity.Property(e => e.QuickLinkTab)
				.HasMaxLength(50)
				.IsUnicode(false)
				.HasColumnName("QuickLink_Tab");
			entity.Property(e => e.QuickLinkUrl)
				.HasMaxLength(100)
				.IsUnicode(false)
				.HasColumnName("QuickLink_URL");
			entity.Property(e => e.SystemDescription)
				.HasMaxLength(500)
				.IsUnicode(false)
				.HasColumnName("System_Description");
			entity.Property(e => e.SystemQuicklink).HasColumnName("System_Quicklink");
			entity.Property(e => e.SystemType)
				.HasMaxLength(50)
				.IsUnicode(false)
				.HasColumnName("System_Type");
		});

		modelBuilder.Entity<QuickLinkPerson>(entity =>
		{
			entity.HasNoKey();

			entity.Property(e => e.QuickLinkPeopleId)
				.ValueGeneratedOnAdd()
				.HasColumnName("QuickLinkPeople_ID");
			entity.Property(e => e.QuickLinkPeopleLinkId).HasColumnName("QuickLinkPeople_Link_ID");
			entity.Property(e => e.QuickLinkPeopleOrder).HasColumnName("QuickLinkPeople_Order");
			entity.Property(e => e.QuickLinkPeoplePidm).HasColumnName("QuickLinkPeople_PIDM");
		});

		modelBuilder.Entity<RelationType>(entity =>
		{
			entity.HasKey(e => e.RelTypeId);

			entity.Property(e => e.RelTypeId).HasColumnName("RelType_ID");
			entity.Property(e => e.RelTypeDescription)
				.HasMaxLength(50)
				.IsUnicode(false)
				.HasColumnName("RelType_Description");
			entity.Property(e => e.RelTypeType)
				.HasMaxLength(50)
				.IsUnicode(false)
				.HasColumnName("RelType_Type");
		});

		modelBuilder.Entity<Relationship>(entity =>
		{
			entity.HasKey(e => e.RelId);

			entity.Property(e => e.RelId).HasColumnName("Rel_ID");
			entity.Property(e => e.RelComment)
				.HasMaxLength(100)
				.IsUnicode(false)
				.HasColumnName("Rel_Comment");
			entity.Property(e => e.RelRelTypeId).HasColumnName("Rel_RelType_ID");
			entity.Property(e => e.RelSystem1).HasColumnName("Rel_System1");
			entity.Property(e => e.RelSystem2).HasColumnName("Rel_System2");
		});

		modelBuilder.Entity<Report>(entity =>
		{
			entity.ToTable("Report");

			entity.Property(e => e.ReportId).HasColumnName("reportId");
			entity.Property(e => e.Excel).HasColumnName("excel");
			entity.Property(e => e.FormColumns)
				.HasColumnType("text")
				.HasColumnName("formColumns");
			entity.Property(e => e.FormId).HasColumnName("formId");
			entity.Property(e => e.LastUpdatedBy)
				.HasMaxLength(10)
				.IsUnicode(false)
				.HasColumnName("lastUpdatedBy");
			entity.Property(e => e.LastUpdatedOn)
				.HasColumnType("datetime")
				.HasColumnName("lastUpdatedOn");
			entity.Property(e => e.Name)
				.HasMaxLength(200)
				.IsUnicode(false)
				.HasColumnName("name");

			entity.HasOne(d => d.Form).WithMany(p => p.Reports)
				.HasForeignKey(d => d.FormId)
				.OnDelete(DeleteBehavior.ClientSetNull)
				.HasConstraintName("FK_Report_Form");
		});

		modelBuilder.Entity<ReportField>(entity =>
		{
			entity.ToTable("ReportField");

			entity.Property(e => e.ReportFieldId).HasColumnName("reportFieldId");
			entity.Property(e => e.FilterOperation)
				.HasMaxLength(50)
				.IsUnicode(false)
				.HasColumnName("filterOperation");
			entity.Property(e => e.FilterValue)
				.IsUnicode(false)
				.HasColumnName("filterValue");
			entity.Property(e => e.FormFieldId).HasColumnName("formFieldId");
			entity.Property(e => e.Order).HasColumnName("order");
			entity.Property(e => e.ReportId).HasColumnName("reportId");

			entity.HasOne(d => d.FormField).WithMany(p => p.ReportFields)
				.HasForeignKey(d => d.FormFieldId)
				.OnDelete(DeleteBehavior.ClientSetNull)
				.HasConstraintName("FK_ReportField_FormField");

			entity.HasOne(d => d.Report).WithMany(p => p.ReportFields)
				.HasForeignKey(d => d.ReportId)
				.OnDelete(DeleteBehavior.ClientSetNull)
				.HasConstraintName("FK_ReportField_Report");
		});

		modelBuilder.Entity<SecureMediaAudit>(entity =>
		{
			entity
				.HasNoKey()
				.ToTable("SecureMediaAudit");

			entity.Property(e => e.Action)
				.HasMaxLength(50)
				.HasColumnName("action");
			entity.Property(e => e.Id)
				.ValueGeneratedOnAdd()
				.HasColumnName("id");
			entity.Property(e => e.Whoby)
				.HasMaxLength(50)
				.HasColumnName("whoby");
			entity.Property(e => e.Whotime)
				.HasColumnType("datetime")
				.HasColumnName("whotime");
		});

		modelBuilder.Entity<SessionTimeout>(entity =>
		{
			entity.HasKey(e => new { e.LoginId, e.Service });
			entity.ToTable("SessionTimeout");
			entity.Property(e => e.LoginId)
				.HasMaxLength(8)
				.HasColumnName("loginid");
			entity.Property(e => e.SessionTimeoutDateTime)
				.HasColumnType("datetime")
				.HasColumnName("sessionTimeout");
			entity.Property(e => e.Service)
				.HasMaxLength(50)
				.HasColumnName("service");
		});

		modelBuilder.Entity<SlowPage>(entity =>
		{
			entity.Property(e => e.Id).HasColumnName("id");
			entity.Property(e => e.DateRendered).HasColumnType("datetime");
			entity.Property(e => e.LoginId)
				.HasMaxLength(8)
				.IsUnicode(false)
				.HasColumnName("LoginID");
			entity.Property(e => e.Page)
				.HasMaxLength(50)
				.IsUnicode(false);
			entity.Property(e => e.Path)
				.HasMaxLength(100)
				.IsUnicode(false);
		});

		modelBuilder.Entity<Viper.Models.VIPER.System>(entity =>
		{
			entity.HasNoKey();

			entity.Property(e => e.SystemId).HasColumnName("System_ID");
			entity.Property(e => e.SystemName)
				.HasMaxLength(50)
				.IsUnicode(false)
				.HasColumnName("System_Name");
			entity.Property(e => e.SystemType)
				.HasMaxLength(50)
				.IsUnicode(false)
				.HasColumnName("System_Type");
		});

		modelBuilder.Entity<TbSecuremediamanager>(entity =>
		{
			entity.ToTable("tb_securemediamanager");

			entity.Property(e => e.Id).HasColumnName("id");
			entity.Property(e => e.Action)
				.HasMaxLength(50)
				.IsUnicode(false)
				.HasColumnName("action");
			entity.Property(e => e.ActionItem)
				.HasMaxLength(400)
				.HasColumnName("action_item");
			entity.Property(e => e.Time)
				.HasColumnType("datetime")
				.HasColumnName("time");
			entity.Property(e => e.Who)
				.HasMaxLength(500)
				.HasColumnName("who");
		});

		modelBuilder.Entity<TblVfNotificationLog>(entity =>
		{
			entity.HasKey(e => e.NotifyLogId);

			entity.ToTable("tbl_VF_Notification_Log");

			entity.Property(e => e.NotifyLogId)
				.HasComment("log entry id")
				.HasColumnName("notify_log_id");
			entity.Property(e => e.NotifyId)
				.HasComment("notification id")
				.HasColumnName("notify_id");
			entity.Property(e => e.NotifyLogDatetime)
				.HasComment("notification sent date and time")
				.HasColumnType("datetime")
				.HasColumnName("notify_log_datetime");
			entity.Property(e => e.NotifyLogSendTo)
				.HasMaxLength(500)
				.HasComment("notification sent to list")
				.HasColumnName("notify_log_send_to");
		});

		modelBuilder.Entity<Term>(entity =>
		{
			entity.ToTable("vwTerms");
			entity.HasKey(e => e.TermCode);
		});

		modelBuilder.Entity<VfNotification>(entity =>
		{
			entity.HasKey(e => e.NotifyId).HasName("PK_tbl_VF_notify");

			entity.ToTable("VF_notification");

			entity.Property(e => e.NotifyId)
				.HasComment("ID")
				.HasColumnName("notify_id");
			entity.Property(e => e.Body).HasColumnName("body");
			entity.Property(e => e.FormId)
				.HasComment("form ID")
				.HasColumnName("form_id");
			entity.Property(e => e.NotifyDesc)
				.HasMaxLength(500)
				.HasComment("short description, ie application approved/declined")
				.HasColumnName("notify_desc");
			entity.Property(e => e.SendTo)
				.HasMaxLength(500)
				.HasColumnName("send_to");
			entity.Property(e => e.Stage)
				.HasMaxLength(200)
				.HasColumnName("stage");
			entity.Property(e => e.StageId).HasColumnName("stageId");
			entity.Property(e => e.Subject)
				.HasMaxLength(500)
				.HasColumnName("subject");
		});

		modelBuilder.Entity<VwSvmAffiliate>(entity =>
		{
			entity
				.HasNoKey()
				.ToView("vw_svmAffiliates");

			entity.Property(e => e.Email)
				.HasMaxLength(44)
				.IsUnicode(false);
			entity.Property(e => e.FieldOrder)
				.HasMaxLength(92)
				.IsUnicode(false)
				.HasColumnName("fieldOrder");
			entity.Property(e => e.FieldText)
				.HasMaxLength(92)
				.IsUnicode(false)
				.HasColumnName("fieldText");
			entity.Property(e => e.FieldValue)
				.HasMaxLength(10)
				.IsUnicode(false)
				.HasColumnName("fieldValue");
			entity.Property(e => e.FirstName)
				.HasMaxLength(30)
				.IsUnicode(false)
				.HasColumnName("first_name");
			entity.Property(e => e.FullName)
				.HasMaxLength(91)
				.IsUnicode(false);
			entity.Property(e => e.IdsIamId)
				.HasMaxLength(10)
				.IsUnicode(false)
				.HasColumnName("ids_iam_id");
			entity.Property(e => e.IdsLoginid)
				.HasMaxLength(18)
				.IsUnicode(false)
				.HasColumnName("ids_loginid");
			entity.Property(e => e.IdsMailid)
				.HasMaxLength(32)
				.IsUnicode(false)
				.HasColumnName("ids_mailid");
			entity.Property(e => e.IdsMothraid)
				.HasMaxLength(8)
				.IsUnicode(false)
				.HasColumnName("ids_mothraid");
			entity.Property(e => e.LastName)
				.HasMaxLength(60)
				.IsUnicode(false)
				.HasColumnName("last_name");
		});

		modelBuilder.Entity<WorkflowStage>(entity =>
		{
			entity.ToTable("WorkflowStage");

			entity.Property(e => e.WorkflowStageId).HasColumnName("workflowStageId");
			entity.Property(e => e.EditPermission)
				.HasMaxLength(250)
				.IsUnicode(false)
				.HasColumnName("editPermission");
			entity.Property(e => e.FormId).HasColumnName("formId");
			entity.Property(e => e.IsFinal).HasColumnName("isFinal");
			entity.Property(e => e.Name)
				.HasMaxLength(250)
				.IsUnicode(false)
				.HasColumnName("name");
			entity.Property(e => e.PubliclyAccessible).HasColumnName("publiclyAccessible");
			entity.Property(e => e.ViewPermission)
				.HasMaxLength(250)
				.IsUnicode(false)
				.HasColumnName("viewPermission");

			entity.HasOne(d => d.Form).WithMany(p => p.WorkflowStages)
				.HasForeignKey(d => d.FormId)
				.OnDelete(DeleteBehavior.ClientSetNull)
				.HasConstraintName("FK_WorkflowStage_Form");

			entity.HasMany(d => d.Pages).WithMany(p => p.WorkflowStages)
				.UsingEntity<Dictionary<string, object>>(
					"WorkflowStageToPage",
					r => r.HasOne<Page>().WithMany()
						.HasForeignKey("PageId")
						.OnDelete(DeleteBehavior.ClientSetNull)
						.HasConstraintName("FK_WorkflowStageToPage_Page"),
					l => l.HasOne<WorkflowStage>().WithMany()
						.HasForeignKey("WorkflowStageId")
						.OnDelete(DeleteBehavior.ClientSetNull)
						.HasConstraintName("FK_WorkflowStageToPage_WorkflowStage"),
					j =>
					{
						j.HasKey("WorkflowStageId", "PageId");
						j.ToTable("WorkflowStageToPage");
						j.IndexerProperty<int>("WorkflowStageId").HasColumnName("workflowStageId");
						j.IndexerProperty<int>("PageId").HasColumnName("pageId");
					});
		});

		modelBuilder.Entity<WorkflowStageTransition>(entity =>
		{
			entity.ToTable("WorkflowStageTransition");

			entity.HasIndex(e => new { e.FromWorkflowStage, e.ToWorkflowStage, e.Version }, "UX_WorkflowStageTransition_FromStage_ToStage").IsUnique();

			entity.Property(e => e.WorkflowStageTransitionId).HasColumnName("workflowStageTransitionId");
			entity.Property(e => e.ConditionFormFieldId).HasColumnName("conditionFormFieldId");
			entity.Property(e => e.FromWorkflowStage).HasColumnName("fromWorkflowStage");
			entity.Property(e => e.LoadImmediately).HasColumnName("loadImmediately");
			entity.Property(e => e.ToWorkflowStage).HasColumnName("toWorkflowStage");
			entity.Property(e => e.Value)
				.HasMaxLength(500)
				.IsUnicode(false)
				.HasColumnName("value");
			entity.Property(e => e.Version).HasColumnName("version");

			entity.HasOne(d => d.ConditionFormField).WithMany(p => p.WorkflowStageTransitions)
				.HasForeignKey(d => d.ConditionFormFieldId)
				.HasConstraintName("FK_WorkflowStageTransition_FormField");

			entity.HasOne(d => d.FromWorkflowStageNavigation).WithMany(p => p.WorkflowStageTransitionFromWorkflowStageNavigations)
				.HasForeignKey(d => d.FromWorkflowStage)
				.OnDelete(DeleteBehavior.ClientSetNull)
				.HasConstraintName("FK_WorkflowStageTransition_WorkflowStageTransition");

			entity.HasOne(d => d.ToWorkflowStageNavigation).WithMany(p => p.WorkflowStageTransitionToWorkflowStageNavigations)
				.HasForeignKey(d => d.ToWorkflowStage)
				.OnDelete(DeleteBehavior.ClientSetNull)
				.HasConstraintName("FK_WorkflowStageTransition_WorkflowStageTransition1");
		});

		modelBuilder.Entity<WorkflowStageVersion>(entity =>
		{
			entity.ToTable("WorkflowStageVersion");

			entity.Property(e => e.WorkflowStageVersionId).HasColumnName("workflowStageVersionId");
			entity.Property(e => e.Active).HasColumnName("active");
			entity.Property(e => e.Message)
				.IsUnicode(false)
				.HasColumnName("message");
			entity.Property(e => e.Order).HasColumnName("order");
			entity.Property(e => e.Version).HasColumnName("version");
			entity.Property(e => e.WorkflowStageId).HasColumnName("workflowStageId");

			entity.HasOne(d => d.WorkflowStage).WithMany(p => p.WorkflowStageVersions)
				.HasForeignKey(d => d.WorkflowStageId)
				.OnDelete(DeleteBehavior.ClientSetNull)
				.HasConstraintName("FK_WorkflowStageVersion_WorkflowStage");
		});

		// LinkCollection configuration
		modelBuilder.Entity<LinkCollection>(entity =>
		{
			entity.HasKey(e => e.LinkCollectionId);
			entity.Property(e => e.LinkCollectionId).UseIdentityColumn();
			entity.Property(e => e.LinkCollectionName).IsRequired().HasMaxLength(100);
		});

		// LinkCollectionTagCategory configuration
		modelBuilder.Entity<LinkCollectionTagCategory>(entity =>
		{
			entity.HasKey(e => e.LinkCollectionTagCategoryId);
			entity.Property(e => e.LinkCollectionTagCategoryId).UseIdentityColumn();
			entity.Property(e => e.LinkCollectionTagCategoryName).IsRequired().HasMaxLength(100);
			entity.Property(e => e.SortOrder).IsRequired();

			entity.HasOne(e => e.LinkCollection)
				.WithMany(lc => lc.LinkCollectionTagCategories)
				.HasForeignKey(e => e.LinkCollectionId)
				.HasConstraintName("FK_LinkCollectionTagCategory_LinkCollection")
				.OnDelete(DeleteBehavior.Cascade);
		});

		// Link configuration
		modelBuilder.Entity<Link>(entity =>
		{
			entity.HasKey(e => e.LinkId);
			entity.Property(e => e.LinkId).UseIdentityColumn();
			entity.Property(e => e.Url).IsRequired().HasMaxLength(500);
			entity.Property(e => e.Title).IsRequired().HasMaxLength(500);
			entity.Property(e => e.Description).HasColumnType("VARCHAR(MAX)");
			entity.Property(e => e.SortOrder).IsRequired();

			entity.HasOne(e => e.LinkCollection)
				.WithMany(lc => lc.Links)
				.HasForeignKey(e => e.LinkCollectionId)
				.HasConstraintName("FK_Link_LinkCollection")
				.OnDelete(DeleteBehavior.Cascade);
		});

		// LinkTag configuration
		modelBuilder.Entity<LinkTag>(entity =>
		{
			entity.HasKey(e => e.LinkTagId);
			entity.Property(e => e.LinkTagId).UseIdentityColumn();
			entity.Property(e => e.SortOrder).IsRequired();
			entity.Property(e => e.Value).HasMaxLength(50);

			entity.HasOne(e => e.Link)
				.WithMany(l => l.LinkTags)
				.HasForeignKey(e => e.LinkId)
				.HasConstraintName("FK_LinkTag_Link")
				.OnDelete(DeleteBehavior.Cascade);

			entity.HasOne(e => e.LinkCollectionTagCategory)
				.WithMany(ltc => ltc.LinkTags)
				.HasForeignKey(e => e.LinkCollectionTagCategoryId)
				.HasConstraintName("FK_LinkTag_LinkCollectionTagCategory")
				.OnDelete(DeleteBehavior.NoAction);
		});

		/* users */
		modelBuilder.Entity<Person>(entity =>
		{
			entity.ToTable("Person", "users");
			entity.HasKey("PersonId");
			entity.HasOne(e => e.StudentInfo).WithMany()
				.HasForeignKey(e => new { e.StudentTerm, e.SpridenId })
				.IsRequired(false);
		});
		OnModelCreatingCTS(modelBuilder);
		OnModelCreatingStudents(modelBuilder);
	}

	partial void OnModelCreatingPartial(ModelBuilder modelBuilder);
	partial void OnModelCreatingCTS(ModelBuilder modelBuilder);
	partial void OnModelCreatingStudents(ModelBuilder modelBuilder);
>>>>>>> 6299444d
}<|MERGE_RESOLUTION|>--- conflicted
+++ resolved
@@ -86,15 +86,11 @@
 
 	public virtual DbSet<ReportField> ReportFields { get; set; }
 
-<<<<<<< HEAD
     public virtual DbSet<ScheduledTask> ScheduledTasks { get; set; }
 
     public virtual DbSet<ScheduledTaskHistory> ScheduledTaskHistories { get; set; }
 
-    public virtual DbSet<SecureMediaAudit> SecureMediaAudits { get; set; }
-=======
 	public virtual DbSet<SecureMediaAudit> SecureMediaAudits { get; set; }
->>>>>>> 6299444d
 
 	public virtual DbSet<SessionTimeout> SessionTimeouts { get; set; }
 
@@ -134,1223 +130,6 @@
 		}
 	}
 
-<<<<<<< HEAD
-            entity.Property(e => e.EndTime).HasColumnType("datetime");
-            entity.Property(e => e.EnteredBy)
-                .HasMaxLength(20)
-                .IsUnicode(false);
-            entity.Property(e => e.EnteredTime).HasColumnType("datetime");
-            entity.Property(e => e.FolderName)
-                .HasMaxLength(20)
-                .IsUnicode(false);
-            entity.Property(e => e.Id)
-                .ValueGeneratedOnAdd()
-                .HasColumnName("ID");
-            entity.Property(e => e.Message)
-                .HasMaxLength(1000)
-                .IsUnicode(false);
-            entity.Property(e => e.MessageHeader)
-                .HasMaxLength(200)
-                .IsUnicode(false);
-            entity.Property(e => e.StartTime).HasColumnType("datetime");
-        });
-
-        modelBuilder.Entity<CasDbcache>(entity =>
-        {
-            entity
-                .HasNoKey()
-                .ToTable("CAS_DBCACHE");
-
-            entity.Property(e => e.CookieId)
-                .HasMaxLength(500)
-                .IsUnicode(false)
-                .HasColumnName("cookie_id");
-            entity.Property(e => e.OriginalTimeStamp)
-                .HasColumnType("datetime")
-                .HasColumnName("original_time_stamp");
-            entity.Property(e => e.TimeStamp)
-                .HasColumnType("datetime")
-                .HasColumnName("time_stamp");
-            entity.Property(e => e.UserId)
-                .HasMaxLength(100)
-                .IsUnicode(false)
-                .HasColumnName("user_id");
-        });
-
-        modelBuilder.Entity<CasDbcacheDashboard>(entity =>
-        {
-            entity
-                .HasNoKey()
-                .ToTable("CAS_DBCACHE_DASHBOARD");
-
-            entity.Property(e => e.CookieId)
-                .HasMaxLength(500)
-                .IsUnicode(false)
-                .HasColumnName("cookie_id");
-            entity.Property(e => e.OriginalTimeStamp)
-                .HasColumnType("datetime")
-                .HasColumnName("original_time_stamp");
-            entity.Property(e => e.TimeStamp)
-                .HasColumnType("datetime")
-                .HasColumnName("time_stamp");
-            entity.Property(e => e.UserId)
-                .HasMaxLength(100)
-                .IsUnicode(false)
-                .HasColumnName("user_id");
-        });
-
-        modelBuilder.Entity<ContentBlock>(entity =>
-        {
-            entity.ToTable("ContentBlock");
-
-            entity.HasIndex(e => e.FriendlyName, "IX_ContentBlock_friendlyName");
-
-            entity.Property(e => e.ContentBlockId).HasColumnName("contentBlockID");
-            entity.Property(e => e.AllowPublicAccess).HasColumnName("allowPublicAccess");
-            entity.Property(e => e.Application)
-                .HasMaxLength(50)
-                .IsUnicode(false)
-                .HasColumnName("application");
-            entity.Property(e => e.BlockOrder).HasColumnName("blockOrder");
-            entity.Property(e => e.Content)
-                .HasColumnType("text")
-                .HasColumnName("contentBlock");
-            entity.Property(e => e.DeletedOn)
-                .HasColumnType("datetime")
-                .HasColumnName("deletedOn");
-            entity.Property(e => e.FriendlyName)
-                .HasMaxLength(100)
-                .IsUnicode(false)
-                .HasColumnName("friendlyName");
-            entity.Property(e => e.ModifiedBy)
-                .HasMaxLength(8)
-                .IsUnicode(false)
-                .HasColumnName("modifiedBy");
-            entity.Property(e => e.ModifiedOn)
-                .HasColumnType("datetime")
-                .HasColumnName("modifiedOn");
-            entity.Property(e => e.Page)
-                .HasMaxLength(200)
-                .IsUnicode(false)
-                .HasColumnName("page");
-            entity.Property(e => e.System)
-                .HasMaxLength(50)
-                .IsUnicode(false)
-                .HasColumnName("system");
-            entity.Property(e => e.Title)
-                .HasMaxLength(250)
-                .IsUnicode(false)
-                .HasColumnName("title");
-            entity.Property(e => e.ViperSectionPath)
-                .HasMaxLength(100)
-                .IsUnicode(false)
-                .HasColumnName("viperSectionPath");
-        });
-
-        modelBuilder.Entity<ContentBlockFile>(entity =>
-        {
-            entity.HasKey(e => e.ContentBlockId);
-
-            entity.ToTable("ContentBlockFile");
-
-            entity.Property(e => e.ContentBlockId)
-                .ValueGeneratedNever()
-                .HasColumnName("contentBlockID");
-            entity.Property(e => e.ContentBlockFileId)
-                .ValueGeneratedOnAdd()
-                .HasColumnName("contentBlockFileID");
-            entity.Property(e => e.FileId).HasColumnName("fileID");
-        });
-
-        modelBuilder.Entity<ContentBlockToFile>(entity =>
-        {
-            entity.HasKey(e => e.ContentBlockFileId);
-
-            entity.ToTable("ContentBlockToFile");
-
-            entity.Property(e => e.ContentBlockFileId).HasColumnName("contentBlockFileID");
-            entity.Property(e => e.ContentBlockId).HasColumnName("contentBlockID");
-            entity.Property(e => e.FileGuid).HasColumnName("fileGUID");
-
-            entity.HasOne(d => d.ContentBlock).WithMany(p => p.ContentBlockToFiles)
-                .HasForeignKey(d => d.ContentBlockId)
-                .OnDelete(DeleteBehavior.ClientSetNull)
-                .HasConstraintName("FK_ContentBlockToFile_ContentBlock");
-
-            entity.HasOne(d => d.File).WithMany(p => p.ContentBlockToFiles)
-                .HasForeignKey(d => d.FileGuid)
-                .OnDelete(DeleteBehavior.ClientSetNull)
-                .HasConstraintName("FK_ContentBlockToFile_files");
-        });
-
-        modelBuilder.Entity<ContentBlockToPermission>(entity =>
-        {
-            entity.HasKey(e => e.ContentBlockPermissionId).HasName("PK_ConetntBlockToPermission");
-
-            entity.ToTable("ContentBlockToPermission");
-
-            entity.Property(e => e.ContentBlockPermissionId).HasColumnName("ContentBlockPermissionID");
-            entity.Property(e => e.ContentBlockId).HasColumnName("ContentBlockID");
-            entity.Property(e => e.Permission)
-                .HasMaxLength(500)
-                .IsUnicode(false)
-                .HasColumnName("permission");
-
-            entity.HasOne(d => d.ContentBlock).WithMany(p => p.ContentBlockToPermissions)
-                .HasForeignKey(d => d.ContentBlockId)
-                .OnDelete(DeleteBehavior.ClientSetNull)
-                .HasConstraintName("FK_ContentBlockToPermissions_ContentBlock");
-        });
-
-        modelBuilder.Entity<ContentHistory>(entity =>
-        {
-            entity.ToTable("ContentHistory");
-
-            entity.Property(e => e.ContentHistoryId).HasColumnName("contentHistoryID");
-            entity.Property(e => e.ContentBlockContent)
-                .HasColumnType("text")
-                .HasColumnName("contentBlockContent");
-            entity.Property(e => e.ContentBlockId).HasColumnName("contentBlockID");
-            entity.Property(e => e.DeletedOn)
-                .HasColumnType("datetime")
-                .HasColumnName("deletedOn");
-            entity.Property(e => e.ModifiedBy)
-                .HasMaxLength(8)
-                .IsUnicode(false)
-                .HasColumnName("modifiedBy");
-            entity.Property(e => e.ModifiedOn)
-                .HasColumnType("datetime")
-                .HasColumnName("modifiedOn");
-
-            entity.HasOne(d => d.ContentBlock).WithMany(p => p.ContentHistories)
-                .HasForeignKey(d => d.ContentBlockId)
-                .OnDelete(DeleteBehavior.ClientSetNull)
-                .HasConstraintName("FK_ContentHistory_contentBlock");
-        });
-
-        modelBuilder.Entity<FieldType>(entity =>
-        {
-            entity.ToTable("FieldType");
-
-            entity.Property(e => e.FieldTypeId).HasColumnName("fieldTypeId");
-            entity.Property(e => e.CanBeParent).HasColumnName("canBeParent");
-            entity.Property(e => e.CanHaveParent).HasColumnName("canHaveParent");
-            entity.Property(e => e.FieldTypeName)
-                .HasMaxLength(50)
-                .IsUnicode(false)
-                .HasColumnName("fieldTypeName");
-            entity.Property(e => e.PublicEditAllowed)
-                .HasDefaultValueSql("((0))")
-                .HasColumnName("publicEditAllowed");
-        });
-
-        modelBuilder.Entity<Viper.Models.VIPER.File>(entity =>
-        {
-            entity.HasKey(e => e.FileGuid);
-
-            entity.ToTable("files");
-
-            entity.HasIndex(e => e.FriendlyName, "UX_files_friendlyName").IsUnique();
-
-            entity.Property(e => e.FileGuid)
-                .ValueGeneratedNever()
-                .HasColumnName("fileGUID");
-            entity.Property(e => e.AllowPublicAccess).HasColumnName("allowPublicAccess");
-            entity.Property(e => e.DeletedOn)
-                .HasColumnType("datetime")
-                .HasColumnName("deletedOn");
-            entity.Property(e => e.Description)
-                .IsUnicode(false)
-                .HasColumnName("description");
-            entity.Property(e => e.Encrypted).HasColumnName("encrypted");
-            entity.Property(e => e.FilePath)
-                .IsUnicode(false)
-                .HasColumnName("filePath");
-            entity.Property(e => e.Folder)
-                .HasMaxLength(200)
-                .IsUnicode(false)
-                .HasColumnName("folder");
-            entity.Property(e => e.FriendlyName)
-                .HasMaxLength(500)
-                .IsUnicode(false)
-                .HasColumnName("friendlyName");
-            entity.Property(e => e.Key)
-                .HasMaxLength(100)
-                .IsUnicode(false)
-                .HasColumnName("key");
-            entity.Property(e => e.ModifiedBy)
-                .HasMaxLength(8)
-                .IsUnicode(false)
-                .HasColumnName("modifiedBy");
-            entity.Property(e => e.ModifiedOn)
-                .HasColumnType("datetime")
-                .HasColumnName("modifiedOn");
-            entity.Property(e => e.OldUrl)
-                .IsUnicode(false)
-                .HasColumnName("oldURL");
-        });
-
-        modelBuilder.Entity<FileAudit>(entity =>
-        {
-            entity.HasKey(e => e.AuditId);
-
-            entity.ToTable("fileAudit");
-
-            entity.Property(e => e.AuditId).HasColumnName("auditID");
-            entity.Property(e => e.Action)
-                .HasMaxLength(20)
-                .IsUnicode(false)
-                .HasColumnName("action");
-            entity.Property(e => e.ClientData)
-                .IsUnicode(false)
-                .HasColumnName("clientData");
-            entity.Property(e => e.Detail)
-                .IsUnicode(false)
-                .HasColumnName("detail");
-            entity.Property(e => e.FileGuid).HasColumnName("fileGUID");
-            entity.Property(e => e.FileMetaData)
-                .IsUnicode(false)
-                .HasColumnName("fileMetaData");
-            entity.Property(e => e.FilePath)
-                .IsUnicode(false)
-                .HasColumnName("filePath");
-            entity.Property(e => e.IamId)
-                .HasMaxLength(10)
-                .IsUnicode(false)
-                .HasColumnName("iam_id");
-            entity.Property(e => e.Loginid)
-                .HasMaxLength(8)
-                .IsUnicode(false)
-                .HasColumnName("loginid");
-            entity.Property(e => e.Timestamp)
-                .HasColumnType("datetime")
-                .HasColumnName("timestamp");
-        });
-
-        modelBuilder.Entity<FileToPermission>(entity =>
-        {
-            entity.ToTable("fileToPermission");
-
-            entity.Property(e => e.FileToPermissionId).HasColumnName("fileToPermissionID");
-            entity.Property(e => e.FileGuid).HasColumnName("fileGUID");
-            entity.Property(e => e.Permission)
-                .HasMaxLength(500)
-                .IsUnicode(false)
-                .HasColumnName("permission");
-
-            entity.HasOne(d => d.File).WithMany(p => p.FileToPermissions)
-                .HasForeignKey(d => d.FileGuid)
-                .OnDelete(DeleteBehavior.ClientSetNull)
-                .HasConstraintName("FK_fileToPermission_files");
-        });
-
-        modelBuilder.Entity<FileToPerson>(entity =>
-        {
-            entity.ToTable("fileToPerson");
-
-            entity.Property(e => e.FileToPersonId).HasColumnName("fileToPersonID");
-            entity.Property(e => e.FileGuid).HasColumnName("fileGUID");
-            entity.Property(e => e.IamId)
-                .HasMaxLength(11)
-                .IsUnicode(false)
-                .HasColumnName("iamID");
-
-            entity.HasOne(d => d.File).WithMany(p => p.FileToPeople)
-                .HasForeignKey(d => d.FileGuid)
-                .OnDelete(DeleteBehavior.ClientSetNull)
-                .HasConstraintName("FK_fileToPerson_fileToPerson");
-        });
-
-        modelBuilder.Entity<Form>(entity =>
-        {
-            entity.HasKey(e => e.FormId).HasName("PK_ViperForm");
-
-            entity.ToTable("Form");
-
-            entity.Property(e => e.FormId)
-                .HasDefaultValueSql("(newid())")
-                .HasColumnName("formId");
-            entity.Property(e => e.CustomSaveObject)
-                .HasMaxLength(50)
-                .IsUnicode(false)
-                .HasColumnName("customSaveObject");
-            entity.Property(e => e.Description)
-                .IsUnicode(false)
-                .HasColumnName("description");
-            entity.Property(e => e.FormName)
-                .HasMaxLength(250)
-                .IsUnicode(false)
-                .HasColumnName("formName");
-            entity.Property(e => e.FriendlyUrl)
-                .HasMaxLength(50)
-                .IsUnicode(false)
-                .HasColumnName("friendlyURL");
-            entity.Property(e => e.OwnerPermission)
-                .HasMaxLength(100)
-                .IsUnicode(false)
-                .HasColumnName("ownerPermission");
-        });
-
-        modelBuilder.Entity<FormField>(entity =>
-        {
-            entity.ToTable("FormField");
-
-            entity.Property(e => e.FormFieldId).HasColumnName("formFieldId");
-            entity.Property(e => e.EditPermission)
-                .HasMaxLength(500)
-                .IsUnicode(false)
-                .HasColumnName("editPermission");
-            entity.Property(e => e.FieldTypeId).HasColumnName("fieldTypeId");
-            entity.Property(e => e.FormId).HasColumnName("formId");
-            entity.Property(e => e.ParentFormFieldId).HasColumnName("parentFormFieldId");
-            entity.Property(e => e.PerUser).HasColumnName("perUser");
-            entity.Property(e => e.ViewName)
-                .HasMaxLength(500)
-                .IsUnicode(false)
-                .HasColumnName("viewName");
-            entity.Property(e => e.ViewPermission)
-                .HasMaxLength(500)
-                .IsUnicode(false)
-                .HasColumnName("viewPermission");
-
-            entity.HasOne(d => d.FieldType).WithMany(p => p.FormFields)
-                .HasForeignKey(d => d.FieldTypeId)
-                .OnDelete(DeleteBehavior.ClientSetNull)
-                .HasConstraintName("FK_FormField_FieldType");
-
-            entity.HasOne(d => d.Form).WithMany(p => p.FormFields)
-                .HasForeignKey(d => d.FormId)
-                .OnDelete(DeleteBehavior.ClientSetNull)
-                .HasConstraintName("FK_FormField_Form");
-
-            entity.HasOne(d => d.ParentFormField).WithMany(p => p.InverseParentFormField)
-                .HasForeignKey(d => d.ParentFormFieldId)
-                .HasConstraintName("FK_FormField_FormField");
-        });
-
-        modelBuilder.Entity<FormFieldOption>(entity =>
-        {
-            entity.ToTable("FormFieldOption");
-
-            entity.Property(e => e.FormFieldOptionId).HasColumnName("formFieldOptionId");
-            entity.Property(e => e.FormFieldId).HasColumnName("formFieldId");
-            entity.Property(e => e.Value)
-                .HasMaxLength(500)
-                .IsUnicode(false)
-                .HasColumnName("value");
-
-            entity.HasOne(d => d.FormField).WithMany(p => p.FormFieldOptions)
-                .HasForeignKey(d => d.FormFieldId)
-                .OnDelete(DeleteBehavior.ClientSetNull)
-                .HasConstraintName("FK_FormFieldOption_FormField");
-        });
-
-        modelBuilder.Entity<FormFieldOptionVersion>(entity =>
-        {
-            entity.HasKey(e => e.FormFieldOptionVersionId).HasName("PK_FormFieldOptionVersion_1");
-
-            entity.ToTable("FormFieldOptionVersion");
-
-            entity.Property(e => e.FormFieldOptionVersionId).HasColumnName("formFieldOptionVersionId");
-            entity.Property(e => e.Default).HasColumnName("default");
-            entity.Property(e => e.FormFieldOptionId).HasColumnName("formFieldOptionId");
-            entity.Property(e => e.Order).HasColumnName("order");
-            entity.Property(e => e.Version).HasColumnName("version");
-
-            entity.HasOne(d => d.FormFieldOption).WithMany(p => p.FormFieldOptionVersions)
-                .HasForeignKey(d => d.FormFieldOptionId)
-                .OnDelete(DeleteBehavior.ClientSetNull)
-                .HasConstraintName("FK_FormFieldOptionVersion_FormFieldOption");
-        });
-
-        modelBuilder.Entity<FormFieldRelationship>(entity =>
-        {
-            entity.HasKey(e => e.FormFieldRelationshipId).HasName("PK_FormFieldRelationship_1");
-
-            entity.ToTable("FormFieldRelationship");
-
-            entity.Property(e => e.FormFieldRelationshipId).HasColumnName("formFieldRelationshipId");
-            entity.Property(e => e.ChildFormFieldId).HasColumnName("childFormFieldId");
-            entity.Property(e => e.FieldOrder).HasColumnName("fieldOrder");
-            entity.Property(e => e.ParentFormFieldId).HasColumnName("parentFormFieldId");
-
-            entity.HasOne(d => d.ChildFormField).WithMany(p => p.FormFieldRelationshipChildFormFields)
-                .HasForeignKey(d => d.ChildFormFieldId)
-                .OnDelete(DeleteBehavior.ClientSetNull)
-                .HasConstraintName("FK_FormFieldRelationship_FormFieldChild");
-
-            entity.HasOne(d => d.ParentFormField).WithMany(p => p.FormFieldRelationshipParentFormFields)
-                .HasForeignKey(d => d.ParentFormFieldId)
-                .OnDelete(DeleteBehavior.ClientSetNull)
-                .HasConstraintName("FK_FormFieldRelationship_FormFieldParent");
-        });
-
-        modelBuilder.Entity<FormFieldVersion>(entity =>
-        {
-            entity.ToTable("FormFieldVersion");
-
-            entity.HasIndex(e => new { e.FormFieldId, e.Version }, "IX_FormFieldVersion").IsUnique();
-
-            entity.Property(e => e.FormFieldVersionId).HasColumnName("formFieldVersionId");
-            entity.Property(e => e.AddToSubmissionTitle).HasColumnName("addToSubmissionTitle");
-            entity.Property(e => e.DefaultValue)
-                .IsUnicode(false)
-                .HasColumnName("defaultValue");
-            entity.Property(e => e.DisplayClass)
-                .HasMaxLength(500)
-                .IsUnicode(false)
-                .HasColumnName("displayClass");
-            entity.Property(e => e.FieldName)
-                .HasMaxLength(500)
-                .IsUnicode(false)
-                .HasColumnName("fieldName");
-            entity.Property(e => e.FormFieldId).HasColumnName("formFieldId");
-            entity.Property(e => e.LabelText)
-                .IsUnicode(false)
-                .HasColumnName("labelText");
-            entity.Property(e => e.MaxLength).HasColumnName("maxLength");
-            entity.Property(e => e.MaxValue).HasColumnName("maxValue");
-            entity.Property(e => e.MinLength).HasColumnName("minLength");
-            entity.Property(e => e.MinValue).HasColumnName("minValue");
-            entity.Property(e => e.OrderWithinParent).HasColumnName("orderWithinParent");
-            entity.Property(e => e.Required).HasColumnName("required");
-            entity.Property(e => e.Version).HasColumnName("version");
-
-            entity.HasOne(d => d.FormField).WithMany(p => p.FormFieldVersions)
-                .HasForeignKey(d => d.FormFieldId)
-                .OnDelete(DeleteBehavior.ClientSetNull)
-                .HasConstraintName("FK_FormFieldVersion_FormField");
-        });
-
-        modelBuilder.Entity<FormSubmission>(entity =>
-        {
-            entity.ToTable("FormSubmission");
-
-            entity.Property(e => e.FormSubmissionId)
-                .ValueGeneratedNever()
-                .HasColumnName("formSubmissionId");
-            entity.Property(e => e.FormId).HasColumnName("formId");
-            entity.Property(e => e.InitiatedBy)
-                .HasMaxLength(100)
-                .IsUnicode(false)
-                .HasColumnName("initiatedBy");
-            entity.Property(e => e.InitiatedOn)
-                .HasColumnType("datetime")
-                .HasColumnName("initiatedOn");
-            entity.Property(e => e.LastUpdatedBy)
-                .HasMaxLength(100)
-                .IsUnicode(false)
-                .HasColumnName("lastUpdatedBy");
-            entity.Property(e => e.LastUpdatedOn)
-                .HasColumnType("datetime")
-                .HasColumnName("lastUpdatedOn");
-            entity.Property(e => e.SubmissionData)
-                .HasColumnType("text")
-                .HasColumnName("submissionData");
-            entity.Property(e => e.SubmissionTitle)
-                .IsUnicode(false)
-                .HasColumnName("submissionTitle");
-            entity.Property(e => e.Version).HasColumnName("version");
-            entity.Property(e => e.WorkflowStageData)
-                .HasColumnType("text")
-                .HasColumnName("workflowStageData");
-            entity.Property(e => e.WorkflowStageId).HasColumnName("workflowStageId");
-
-            entity.HasOne(d => d.Form).WithMany(p => p.FormSubmissions)
-                .HasForeignKey(d => d.FormId)
-                .OnDelete(DeleteBehavior.ClientSetNull)
-                .HasConstraintName("FK_FormSubmission_Form");
-
-            entity.HasOne(d => d.WorkflowStage).WithMany(p => p.FormSubmissions)
-                .HasForeignKey(d => d.WorkflowStageId)
-                .OnDelete(DeleteBehavior.ClientSetNull)
-                .HasConstraintName("FK_FormSubmission_WorkflowStage");
-        });
-
-        modelBuilder.Entity<FormSubmissionSnapshot>(entity =>
-        {
-            entity.HasKey(e => e.FormsubmissionSnapshotId).HasName("PK_FormSubmissionSnapShot");
-
-            entity.ToTable("FormSubmissionSnapshot");
-
-            entity.Property(e => e.FormsubmissionSnapshotId)
-                .ValueGeneratedNever()
-                .HasColumnName("formsubmissionSnapshotId");
-            entity.Property(e => e.FormId).HasColumnName("formId");
-            entity.Property(e => e.FormSubmissionId).HasColumnName("formSubmissionId");
-            entity.Property(e => e.InitiatedBy)
-                .HasMaxLength(100)
-                .IsUnicode(false)
-                .HasColumnName("initiatedBy");
-            entity.Property(e => e.InitiatedOn)
-                .HasColumnType("datetime")
-                .HasColumnName("initiatedOn");
-            entity.Property(e => e.LastUpdatedBy)
-                .HasMaxLength(100)
-                .IsUnicode(false)
-                .HasColumnName("lastUpdatedBy");
-            entity.Property(e => e.LastUpdatedOn)
-                .HasColumnType("datetime")
-                .HasColumnName("lastUpdatedOn");
-            entity.Property(e => e.SnapshotTimestamp)
-                .HasColumnType("datetime")
-                .HasColumnName("snapshotTimestamp");
-            entity.Property(e => e.SubmissionData)
-                .HasColumnType("text")
-                .HasColumnName("submissionData");
-            entity.Property(e => e.SubmissionTitle)
-                .IsUnicode(false)
-                .HasColumnName("submissionTitle");
-            entity.Property(e => e.Version).HasColumnName("version");
-            entity.Property(e => e.WorkflowStageData)
-                .HasColumnType("text")
-                .HasColumnName("workflowStageData");
-            entity.Property(e => e.WorkflowStageId).HasColumnName("workflowStageId");
-
-            entity.HasOne(d => d.Form).WithMany(p => p.FormSubmissionSnapshots)
-                .HasForeignKey(d => d.FormId)
-                .OnDelete(DeleteBehavior.ClientSetNull)
-                .HasConstraintName("FK_FormSubmissionSnapshot_Form");
-
-            entity.HasOne(d => d.WorkflowStage).WithMany(p => p.FormSubmissionSnapshots)
-                .HasForeignKey(d => d.WorkflowStageId)
-                .OnDelete(DeleteBehavior.ClientSetNull)
-                .HasConstraintName("FK_FormSubmissionSnapshot_WorkflowStage");
-        });
-
-        modelBuilder.Entity<FormVersion>(entity =>
-        {
-            entity.ToTable("FormVersion");
-
-            entity.HasIndex(e => new { e.FormId, e.Version }, "IX_FormVersion").IsUnique();
-
-            entity.Property(e => e.FormVersionId).HasColumnName("formVersionId");
-            entity.Property(e => e.AllowNewSubmissions).HasColumnName("allowNewSubmissions");
-            entity.Property(e => e.Description)
-                .IsUnicode(false)
-                .HasColumnName("description");
-            entity.Property(e => e.ExistingSubmissionsOpen).HasColumnName("existingSubmissionsOpen");
-            entity.Property(e => e.FormId).HasColumnName("formId");
-            entity.Property(e => e.FormName)
-                .HasMaxLength(250)
-                .IsUnicode(false)
-                .HasColumnName("formName");
-            entity.Property(e => e.FriendlyUrl)
-                .HasMaxLength(250)
-                .IsUnicode(false)
-                .HasColumnName("friendlyURL");
-            entity.Property(e => e.ShowInManageUi).HasColumnName("showInManageUI");
-            entity.Property(e => e.Version).HasColumnName("version");
-
-            entity.HasOne(d => d.Form).WithMany(p => p.FormVersions)
-                .HasForeignKey(d => d.FormId)
-                .OnDelete(DeleteBehavior.ClientSetNull)
-                .HasConstraintName("FK_FormVersion_Form");
-        });
-
-        modelBuilder.Entity<LeftNavItem>(entity =>
-        {
-            entity.ToTable("LeftNavItem");
-
-            entity.Property(e => e.LeftNavItemId).HasColumnName("leftNavItemID");
-            entity.Property(e => e.DisplayOrder).HasColumnName("display_order");
-            entity.Property(e => e.IsHeader).HasColumnName("isHeader");
-            entity.Property(e => e.LeftNavMenuId).HasColumnName("leftNavMenuID");
-            entity.Property(e => e.MenuItemText)
-                .HasMaxLength(250)
-                .IsUnicode(false)
-                .HasColumnName("menuItemText");
-            entity.Property(e => e.Url)
-                .HasMaxLength(250)
-                .IsUnicode(false)
-                .HasColumnName("url");
-
-            entity.HasOne(d => d.LeftNavMenu).WithMany(p => p.LeftNavItems)
-                .HasForeignKey(d => d.LeftNavMenuId)
-                .OnDelete(DeleteBehavior.ClientSetNull)
-                .HasConstraintName("FK_LeftNavItem_LeftNavMenu");
-        });
-
-        modelBuilder.Entity<LeftNavItemToPermission>(entity =>
-        {
-            entity.HasKey(e => e.LeftNavItemPermissionId).HasName("PK_LeftNavToPermission");
-
-            entity.ToTable("LeftNavItemToPermission");
-
-            entity.Property(e => e.LeftNavItemPermissionId).HasColumnName("LeftNavItemPermissionID");
-            entity.Property(e => e.LeftNavItemId).HasColumnName("LeftNavItemID");
-            entity.Property(e => e.Permission)
-                .HasMaxLength(500)
-                .IsUnicode(false)
-                .HasColumnName("permission");
-
-            entity.HasOne(d => d.LeftNavItem).WithMany(p => p.LeftNavItemToPermissions)
-                .HasForeignKey(d => d.LeftNavItemId)
-                .OnDelete(DeleteBehavior.ClientSetNull)
-                .HasConstraintName("FK_LeftNavToPermission_LeftNavItem");
-        });
-
-        modelBuilder.Entity<LeftNavMenu>(entity =>
-        {
-            entity.ToTable("LeftNavMenu");
-
-            entity.HasIndex(e => e.FriendlyName, "IX_LeftNavMenu_friendlyName");
-
-            entity.Property(e => e.LeftNavMenuId).HasColumnName("leftNavMenuID");
-            entity.Property(e => e.Application)
-                .HasMaxLength(50)
-                .IsUnicode(false)
-                .HasColumnName("application");
-            entity.Property(e => e.FriendlyName)
-                .HasMaxLength(100)
-                .IsUnicode(false)
-                .HasColumnName("friendlyName");
-            entity.Property(e => e.MenuHeaderText)
-                .HasMaxLength(100)
-                .IsUnicode(false)
-                .HasColumnName("menuHeaderText");
-            entity.Property(e => e.ModifiedBy)
-                .HasMaxLength(8)
-                .IsUnicode(false)
-                .HasColumnName("modifiedBy");
-            entity.Property(e => e.ModifiedOn)
-                .HasColumnType("datetime")
-                .HasColumnName("modifiedOn");
-            entity.Property(e => e.Page)
-                .HasMaxLength(200)
-                .IsUnicode(false)
-                .HasColumnName("page");
-            entity.Property(e => e.System)
-                .HasMaxLength(50)
-                .IsUnicode(false)
-                .HasColumnName("system");
-            entity.Property(e => e.ViperSectionPath)
-                .HasMaxLength(100)
-                .IsUnicode(false)
-                .HasColumnName("viperSectionPath");
-        });
-
-        modelBuilder.Entity<Notification>(entity =>
-        {
-            entity.ToTable("Notification");
-
-            entity.Property(e => e.NotificationId).HasColumnName("notificationId");
-            entity.Property(e => e.BccEmail)
-                .IsUnicode(false)
-                .HasColumnName("bccEmail");
-            entity.Property(e => e.BodyTemplate).HasColumnName("bodyTemplate");
-            entity.Property(e => e.CcEmail)
-                .IsUnicode(false)
-                .HasColumnName("ccEmail");
-            entity.Property(e => e.FromEmail)
-                .IsUnicode(false)
-                .HasColumnName("fromEmail");
-            entity.Property(e => e.SubjectTemplate)
-                .HasMaxLength(78)
-                .HasColumnName("subjectTemplate");
-            entity.Property(e => e.ToEmail)
-                .IsUnicode(false)
-                .HasColumnName("toEmail");
-            entity.Property(e => e.Version).HasColumnName("version");
-            entity.Property(e => e.WorkflowStageTransitionId).HasColumnName("workflowStageTransitionId");
-
-            entity.HasOne(d => d.WorkflowStageTransition).WithMany(p => p.Notifications)
-                .HasForeignKey(d => d.WorkflowStageTransitionId)
-                .OnDelete(DeleteBehavior.ClientSetNull)
-                .HasConstraintName("FK_Notification_WorkflowStageTransition");
-        });
-
-        modelBuilder.Entity<Page>(entity =>
-        {
-            entity.ToTable("Page");
-
-            entity.Property(e => e.PageId).HasColumnName("pageId");
-            entity.Property(e => e.FormId).HasColumnName("formId");
-            entity.Property(e => e.Order).HasColumnName("order");
-            entity.Property(e => e.ReadOnlyWorkflowstages)
-                .HasMaxLength(500)
-                .IsUnicode(false)
-                .HasColumnName("readOnlyWorkflowstages");
-            entity.Property(e => e.Title)
-                .HasMaxLength(500)
-                .IsUnicode(false)
-                .HasColumnName("title");
-            entity.Property(e => e.Version).HasColumnName("version");
-
-            entity.HasOne(d => d.Form).WithMany(p => p.Pages)
-                .HasForeignKey(d => d.FormId)
-                .OnDelete(DeleteBehavior.ClientSetNull)
-                .HasConstraintName("FK_Page_Form");
-        });
-
-        modelBuilder.Entity<PageToFormField>(entity =>
-        {
-            entity.ToTable("PageToFormField");
-
-            entity.HasIndex(e => new { e.PageId, e.FormFieldId }, "UX_PageToFormField_Page_Field").IsUnique();
-
-            entity.Property(e => e.PageToFormFieldId).HasColumnName("pageToFormFieldId");
-            entity.Property(e => e.FormFieldId).HasColumnName("formFieldId");
-            entity.Property(e => e.Order).HasColumnName("order");
-            entity.Property(e => e.PageId).HasColumnName("pageId");
-            entity.Property(e => e.ReadOnly).HasColumnName("readOnly");
-
-            entity.HasOne(d => d.FormField).WithMany(p => p.PageToFormFields)
-                .HasForeignKey(d => d.FormFieldId)
-                .OnDelete(DeleteBehavior.ClientSetNull)
-                .HasConstraintName("FK_PageToFormField_FormField");
-
-            entity.HasOne(d => d.Page).WithMany(p => p.PageToFormFields)
-                .HasForeignKey(d => d.PageId)
-                .OnDelete(DeleteBehavior.ClientSetNull)
-                .HasConstraintName("FK_PageToFormField_Page");
-        });
-
-        modelBuilder.Entity<QuickLink>(entity =>
-        {
-            entity.Property(e => e.QuickLinkId).HasColumnName("QuickLink_id");
-            entity.Property(e => e.QuickLinkLabel)
-                .HasMaxLength(50)
-                .IsUnicode(false)
-                .HasColumnName("QuickLink_Label");
-            entity.Property(e => e.QuickLinkPermission)
-                .HasMaxLength(100)
-                .IsUnicode(false)
-                .HasColumnName("QuickLink_Permission");
-            entity.Property(e => e.QuickLinkTab)
-                .HasMaxLength(50)
-                .IsUnicode(false)
-                .HasColumnName("QuickLink_Tab");
-            entity.Property(e => e.QuickLinkUrl)
-                .HasMaxLength(100)
-                .IsUnicode(false)
-                .HasColumnName("QuickLink_URL");
-            entity.Property(e => e.SystemDescription)
-                .HasMaxLength(500)
-                .IsUnicode(false)
-                .HasColumnName("System_Description");
-            entity.Property(e => e.SystemQuicklink).HasColumnName("System_Quicklink");
-            entity.Property(e => e.SystemType)
-                .HasMaxLength(50)
-                .IsUnicode(false)
-                .HasColumnName("System_Type");
-        });
-
-        modelBuilder.Entity<QuickLinkPerson>(entity =>
-        {
-            entity.HasNoKey();
-
-            entity.Property(e => e.QuickLinkPeopleId)
-                .ValueGeneratedOnAdd()
-                .HasColumnName("QuickLinkPeople_ID");
-            entity.Property(e => e.QuickLinkPeopleLinkId).HasColumnName("QuickLinkPeople_Link_ID");
-            entity.Property(e => e.QuickLinkPeopleOrder).HasColumnName("QuickLinkPeople_Order");
-            entity.Property(e => e.QuickLinkPeoplePidm).HasColumnName("QuickLinkPeople_PIDM");
-        });
-
-        modelBuilder.Entity<RelationType>(entity =>
-        {
-            entity.HasKey(e => e.RelTypeId);
-
-            entity.Property(e => e.RelTypeId).HasColumnName("RelType_ID");
-            entity.Property(e => e.RelTypeDescription)
-                .HasMaxLength(50)
-                .IsUnicode(false)
-                .HasColumnName("RelType_Description");
-            entity.Property(e => e.RelTypeType)
-                .HasMaxLength(50)
-                .IsUnicode(false)
-                .HasColumnName("RelType_Type");
-        });
-
-        modelBuilder.Entity<Relationship>(entity =>
-        {
-            entity.HasKey(e => e.RelId);
-
-            entity.Property(e => e.RelId).HasColumnName("Rel_ID");
-            entity.Property(e => e.RelComment)
-                .HasMaxLength(100)
-                .IsUnicode(false)
-                .HasColumnName("Rel_Comment");
-            entity.Property(e => e.RelRelTypeId).HasColumnName("Rel_RelType_ID");
-            entity.Property(e => e.RelSystem1).HasColumnName("Rel_System1");
-            entity.Property(e => e.RelSystem2).HasColumnName("Rel_System2");
-        });
-
-        modelBuilder.Entity<Report>(entity =>
-        {
-            entity.ToTable("Report");
-
-            entity.Property(e => e.ReportId).HasColumnName("reportId");
-            entity.Property(e => e.Excel).HasColumnName("excel");
-            entity.Property(e => e.FormColumns)
-                .HasColumnType("text")
-                .HasColumnName("formColumns");
-            entity.Property(e => e.FormId).HasColumnName("formId");
-            entity.Property(e => e.LastUpdatedBy)
-                .HasMaxLength(10)
-                .IsUnicode(false)
-                .HasColumnName("lastUpdatedBy");
-            entity.Property(e => e.LastUpdatedOn)
-                .HasColumnType("datetime")
-                .HasColumnName("lastUpdatedOn");
-            entity.Property(e => e.Name)
-                .HasMaxLength(200)
-                .IsUnicode(false)
-                .HasColumnName("name");
-
-            entity.HasOne(d => d.Form).WithMany(p => p.Reports)
-                .HasForeignKey(d => d.FormId)
-                .OnDelete(DeleteBehavior.ClientSetNull)
-                .HasConstraintName("FK_Report_Form");
-        });
-
-        modelBuilder.Entity<ReportField>(entity =>
-        {
-            entity.ToTable("ReportField");
-
-            entity.Property(e => e.ReportFieldId).HasColumnName("reportFieldId");
-            entity.Property(e => e.FilterOperation)
-                .HasMaxLength(50)
-                .IsUnicode(false)
-                .HasColumnName("filterOperation");
-            entity.Property(e => e.FilterValue)
-                .IsUnicode(false)
-                .HasColumnName("filterValue");
-            entity.Property(e => e.FormFieldId).HasColumnName("formFieldId");
-            entity.Property(e => e.Order).HasColumnName("order");
-            entity.Property(e => e.ReportId).HasColumnName("reportId");
-
-            entity.HasOne(d => d.FormField).WithMany(p => p.ReportFields)
-                .HasForeignKey(d => d.FormFieldId)
-                .OnDelete(DeleteBehavior.ClientSetNull)
-                .HasConstraintName("FK_ReportField_FormField");
-
-            entity.HasOne(d => d.Report).WithMany(p => p.ReportFields)
-                .HasForeignKey(d => d.ReportId)
-                .OnDelete(DeleteBehavior.ClientSetNull)
-                .HasConstraintName("FK_ReportField_Report");
-        });
-
-        modelBuilder.Entity<ScheduledTask>(entity =>
-        {
-            entity.ToTable("ScheduledTask");
-            entity.HasKey(e => e.ScheduledTaskId);
-        });
-
-        modelBuilder.Entity<ScheduledTaskHistory>(entity =>
-        {
-            entity.ToTable("ScheduledTaskHistory");
-            entity.HasKey(e => e.ScheduledTaskHistoryId);
-        });
-
-        modelBuilder.Entity<SecureMediaAudit>(entity =>
-        {
-            entity
-                .HasNoKey()
-                .ToTable("SecureMediaAudit");
-
-            entity.Property(e => e.Action)
-                .HasMaxLength(50)
-                .HasColumnName("action");
-            entity.Property(e => e.Id)
-                .ValueGeneratedOnAdd()
-                .HasColumnName("id");
-            entity.Property(e => e.Whoby)
-                .HasMaxLength(50)
-                .HasColumnName("whoby");
-            entity.Property(e => e.Whotime)
-                .HasColumnType("datetime")
-                .HasColumnName("whotime");
-        });
-
-        modelBuilder.Entity<SessionTimeout>(entity =>
-        {
-            entity.HasKey(e => new { e.LoginId, e.Service });
-            entity.ToTable("SessionTimeout");
-            entity.Property(e => e.LoginId)
-                .HasMaxLength(8)
-                .HasColumnName("loginid");
-            entity.Property(e => e.SessionTimeoutDateTime)
-                .HasColumnType("datetime")
-                .HasColumnName("sessionTimeout");
-            entity.Property(e => e.Service)
-                .HasMaxLength(50)
-                .HasColumnName("service");
-        });
-
-        modelBuilder.Entity<SlowPage>(entity =>
-        {
-            entity.Property(e => e.Id).HasColumnName("id");
-            entity.Property(e => e.DateRendered).HasColumnType("datetime");
-            entity.Property(e => e.LoginId)
-                .HasMaxLength(8)
-                .IsUnicode(false)
-                .HasColumnName("LoginID");
-            entity.Property(e => e.Page)
-                .HasMaxLength(50)
-                .IsUnicode(false);
-            entity.Property(e => e.Path)
-                .HasMaxLength(100)
-                .IsUnicode(false);
-        });
-
-        modelBuilder.Entity<Viper.Models.VIPER.System>(entity =>
-        {
-            entity.HasNoKey();
-
-            entity.Property(e => e.SystemId).HasColumnName("System_ID");
-            entity.Property(e => e.SystemName)
-                .HasMaxLength(50)
-                .IsUnicode(false)
-                .HasColumnName("System_Name");
-            entity.Property(e => e.SystemType)
-                .HasMaxLength(50)
-                .IsUnicode(false)
-                .HasColumnName("System_Type");
-        });
-
-        modelBuilder.Entity<TbSecuremediamanager>(entity =>
-        {
-            entity.ToTable("tb_securemediamanager");
-
-            entity.Property(e => e.Id).HasColumnName("id");
-            entity.Property(e => e.Action)
-                .HasMaxLength(50)
-                .IsUnicode(false)
-                .HasColumnName("action");
-            entity.Property(e => e.ActionItem)
-                .HasMaxLength(400)
-                .HasColumnName("action_item");
-            entity.Property(e => e.Time)
-                .HasColumnType("datetime")
-                .HasColumnName("time");
-            entity.Property(e => e.Who)
-                .HasMaxLength(500)
-                .HasColumnName("who");
-        });
-
-        modelBuilder.Entity<TblVfNotificationLog>(entity =>
-        {
-            entity.HasKey(e => e.NotifyLogId);
-
-            entity.ToTable("tbl_VF_Notification_Log");
-
-            entity.Property(e => e.NotifyLogId)
-                .HasComment("log entry id")
-                .HasColumnName("notify_log_id");
-            entity.Property(e => e.NotifyId)
-                .HasComment("notification id")
-                .HasColumnName("notify_id");
-            entity.Property(e => e.NotifyLogDatetime)
-                .HasComment("notification sent date and time")
-                .HasColumnType("datetime")
-                .HasColumnName("notify_log_datetime");
-            entity.Property(e => e.NotifyLogSendTo)
-                .HasMaxLength(500)
-                .HasComment("notification sent to list")
-                .HasColumnName("notify_log_send_to");
-        });
-
-        modelBuilder.Entity<Term>(entity =>
-        {
-            entity.ToTable("vwTerms");
-            entity.HasKey(e => e.TermCode);
-        });
-
-        modelBuilder.Entity<VfNotification>(entity =>
-        {
-            entity.HasKey(e => e.NotifyId).HasName("PK_tbl_VF_notify");
-
-            entity.ToTable("VF_notification");
-
-            entity.Property(e => e.NotifyId)
-                .HasComment("ID")
-                .HasColumnName("notify_id");
-            entity.Property(e => e.Body).HasColumnName("body");
-            entity.Property(e => e.FormId)
-                .HasComment("form ID")
-                .HasColumnName("form_id");
-            entity.Property(e => e.NotifyDesc)
-                .HasMaxLength(500)
-                .HasComment("short description, ie application approved/declined")
-                .HasColumnName("notify_desc");
-            entity.Property(e => e.SendTo)
-                .HasMaxLength(500)
-                .HasColumnName("send_to");
-            entity.Property(e => e.Stage)
-                .HasMaxLength(200)
-                .HasColumnName("stage");
-            entity.Property(e => e.StageId).HasColumnName("stageId");
-            entity.Property(e => e.Subject)
-                .HasMaxLength(500)
-                .HasColumnName("subject");
-        });
-
-        modelBuilder.Entity<VwSvmAffiliate>(entity =>
-        {
-            entity
-                .HasNoKey()
-                .ToView("vw_svmAffiliates");
-
-            entity.Property(e => e.Email)
-                .HasMaxLength(44)
-                .IsUnicode(false);
-            entity.Property(e => e.FieldOrder)
-                .HasMaxLength(92)
-                .IsUnicode(false)
-                .HasColumnName("fieldOrder");
-            entity.Property(e => e.FieldText)
-                .HasMaxLength(92)
-                .IsUnicode(false)
-                .HasColumnName("fieldText");
-            entity.Property(e => e.FieldValue)
-                .HasMaxLength(10)
-                .IsUnicode(false)
-                .HasColumnName("fieldValue");
-            entity.Property(e => e.FirstName)
-                .HasMaxLength(30)
-                .IsUnicode(false)
-                .HasColumnName("first_name");
-            entity.Property(e => e.FullName)
-                .HasMaxLength(91)
-                .IsUnicode(false);
-            entity.Property(e => e.IdsIamId)
-                .HasMaxLength(10)
-                .IsUnicode(false)
-                .HasColumnName("ids_iam_id");
-            entity.Property(e => e.IdsLoginid)
-                .HasMaxLength(18)
-                .IsUnicode(false)
-                .HasColumnName("ids_loginid");
-            entity.Property(e => e.IdsMailid)
-                .HasMaxLength(32)
-                .IsUnicode(false)
-                .HasColumnName("ids_mailid");
-            entity.Property(e => e.IdsMothraid)
-                .HasMaxLength(8)
-                .IsUnicode(false)
-                .HasColumnName("ids_mothraid");
-            entity.Property(e => e.LastName)
-                .HasMaxLength(60)
-                .IsUnicode(false)
-                .HasColumnName("last_name");
-        });
-
-        modelBuilder.Entity<WorkflowStage>(entity =>
-        {
-            entity.ToTable("WorkflowStage");
-
-            entity.Property(e => e.WorkflowStageId).HasColumnName("workflowStageId");
-            entity.Property(e => e.EditPermission)
-                .HasMaxLength(250)
-                .IsUnicode(false)
-                .HasColumnName("editPermission");
-            entity.Property(e => e.FormId).HasColumnName("formId");
-            entity.Property(e => e.IsFinal).HasColumnName("isFinal");
-            entity.Property(e => e.Name)
-                .HasMaxLength(250)
-                .IsUnicode(false)
-                .HasColumnName("name");
-            entity.Property(e => e.PubliclyAccessible).HasColumnName("publiclyAccessible");
-            entity.Property(e => e.ViewPermission)
-                .HasMaxLength(250)
-                .IsUnicode(false)
-                .HasColumnName("viewPermission");
-
-            entity.HasOne(d => d.Form).WithMany(p => p.WorkflowStages)
-                .HasForeignKey(d => d.FormId)
-                .OnDelete(DeleteBehavior.ClientSetNull)
-                .HasConstraintName("FK_WorkflowStage_Form");
-
-            entity.HasMany(d => d.Pages).WithMany(p => p.WorkflowStages)
-                .UsingEntity<Dictionary<string, object>>(
-                    "WorkflowStageToPage",
-                    r => r.HasOne<Page>().WithMany()
-                        .HasForeignKey("PageId")
-                        .OnDelete(DeleteBehavior.ClientSetNull)
-                        .HasConstraintName("FK_WorkflowStageToPage_Page"),
-                    l => l.HasOne<WorkflowStage>().WithMany()
-                        .HasForeignKey("WorkflowStageId")
-                        .OnDelete(DeleteBehavior.ClientSetNull)
-                        .HasConstraintName("FK_WorkflowStageToPage_WorkflowStage"),
-                    j =>
-                    {
-                        j.HasKey("WorkflowStageId", "PageId");
-                        j.ToTable("WorkflowStageToPage");
-                        j.IndexerProperty<int>("WorkflowStageId").HasColumnName("workflowStageId");
-                        j.IndexerProperty<int>("PageId").HasColumnName("pageId");
-                    });
-        });
-
-        modelBuilder.Entity<WorkflowStageTransition>(entity =>
-        {
-            entity.ToTable("WorkflowStageTransition");
-
-            entity.HasIndex(e => new { e.FromWorkflowStage, e.ToWorkflowStage, e.Version }, "UX_WorkflowStageTransition_FromStage_ToStage").IsUnique();
-
-            entity.Property(e => e.WorkflowStageTransitionId).HasColumnName("workflowStageTransitionId");
-            entity.Property(e => e.ConditionFormFieldId).HasColumnName("conditionFormFieldId");
-            entity.Property(e => e.FromWorkflowStage).HasColumnName("fromWorkflowStage");
-            entity.Property(e => e.LoadImmediately).HasColumnName("loadImmediately");
-            entity.Property(e => e.ToWorkflowStage).HasColumnName("toWorkflowStage");
-            entity.Property(e => e.Value)
-                .HasMaxLength(500)
-                .IsUnicode(false)
-                .HasColumnName("value");
-            entity.Property(e => e.Version).HasColumnName("version");
-
-            entity.HasOne(d => d.ConditionFormField).WithMany(p => p.WorkflowStageTransitions)
-                .HasForeignKey(d => d.ConditionFormFieldId)
-                .HasConstraintName("FK_WorkflowStageTransition_FormField");
-
-            entity.HasOne(d => d.FromWorkflowStageNavigation).WithMany(p => p.WorkflowStageTransitionFromWorkflowStageNavigations)
-                .HasForeignKey(d => d.FromWorkflowStage)
-                .OnDelete(DeleteBehavior.ClientSetNull)
-                .HasConstraintName("FK_WorkflowStageTransition_WorkflowStageTransition");
-
-            entity.HasOne(d => d.ToWorkflowStageNavigation).WithMany(p => p.WorkflowStageTransitionToWorkflowStageNavigations)
-                .HasForeignKey(d => d.ToWorkflowStage)
-                .OnDelete(DeleteBehavior.ClientSetNull)
-                .HasConstraintName("FK_WorkflowStageTransition_WorkflowStageTransition1");
-        });
-
-        modelBuilder.Entity<WorkflowStageVersion>(entity =>
-        {
-            entity.ToTable("WorkflowStageVersion");
-
-            entity.Property(e => e.WorkflowStageVersionId).HasColumnName("workflowStageVersionId");
-            entity.Property(e => e.Active).HasColumnName("active");
-            entity.Property(e => e.Message)
-                .IsUnicode(false)
-                .HasColumnName("message");
-            entity.Property(e => e.Order).HasColumnName("order");
-            entity.Property(e => e.Version).HasColumnName("version");
-            entity.Property(e => e.WorkflowStageId).HasColumnName("workflowStageId");
-
-            entity.HasOne(d => d.WorkflowStage).WithMany(p => p.WorkflowStageVersions)
-                .HasForeignKey(d => d.WorkflowStageId)
-                .OnDelete(DeleteBehavior.ClientSetNull)
-                .HasConstraintName("FK_WorkflowStageVersion_WorkflowStage");
-        });
-
-        /* users */
-        modelBuilder.Entity<Person>(entity =>
-        {
-            entity.ToTable("Person", "users");
-            entity.HasKey("PersonId");
-            entity.HasOne(e => e.StudentInfo).WithMany()
-                .HasForeignKey(e => new { e.StudentTerm, e.SpridenId })
-                .IsRequired(false);
-        });
-        OnModelCreatingCTS(modelBuilder);
-        OnModelCreatingStudents(modelBuilder);
-    }
-
-    partial void OnModelCreatingPartial(ModelBuilder modelBuilder);
-    partial void OnModelCreatingCTS(ModelBuilder modelBuilder);
-    partial void OnModelCreatingStudents(ModelBuilder modelBuilder);
-=======
 	protected override void OnModelCreating(ModelBuilder modelBuilder)
 	{
 		modelBuilder.Entity<AppControl>(entity =>
@@ -2254,6 +1033,18 @@
 				.HasForeignKey(d => d.ReportId)
 				.OnDelete(DeleteBehavior.ClientSetNull)
 				.HasConstraintName("FK_ReportField_Report");
+        });
+
+        modelBuilder.Entity<ScheduledTask>(entity =>
+        {
+            entity.ToTable("ScheduledTask");
+            entity.HasKey(e => e.ScheduledTaskId);
+        });
+
+        modelBuilder.Entity<ScheduledTaskHistory>(entity =>
+        {
+            entity.ToTable("ScheduledTaskHistory");
+            entity.HasKey(e => e.ScheduledTaskHistoryId);
 		});
 
 		modelBuilder.Entity<SecureMediaAudit>(entity =>
@@ -2623,5 +1414,4 @@
 	partial void OnModelCreatingPartial(ModelBuilder modelBuilder);
 	partial void OnModelCreatingCTS(ModelBuilder modelBuilder);
 	partial void OnModelCreatingStudents(ModelBuilder modelBuilder);
->>>>>>> 6299444d
 }