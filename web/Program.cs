--- conflicted
+++ resolved
@@ -54,12 +54,6 @@
     .AddJsonFile("appsettings." + builder.Environment.EnvironmentName + ".json", optional: true, reloadOnChange: true)
     .AddEnvironmentVariables();
 
-<<<<<<< HEAD
-if (File.Exists(awsCredentialsFilePath))
-{
-SetAwsCredentials(logger);
-}
-=======
     if (File.Exists(awsCredentialsFilePath))
     {
         SetAwsCredentials(logger);
@@ -146,7 +140,6 @@
 
     // Add services necessary for nonces in CSP, 32-byte nonces
     builder.Services.AddCsp(nonceByteAmount: 32);
->>>>>>> 110f6773
 
 try
 {
@@ -222,70 +215,7 @@
 // Add CAS settings from appSettings configuration
 builder.Services.Configure<CasSettings>(builder.Configuration.GetSection("Cas"));
 
-<<<<<<< HEAD
-// Define authorization policies
-builder.Services.AddAuthorization(options =>
-{
-options.AddPolicy("SVMUser", policy => policy.RequireClaim(ClaimTypes.AuthenticationMethod, "CAS"));
-options.AddPolicy("2faAuthentication", policy => policy.RequireAuthenticatedUser().AddRequirements(new Web.Authorization.DuoAuthenticationRequirement()));
-
-options.DefaultPolicy = new AuthorizationPolicyBuilder()
-    .RequireAuthenticatedUser()
-    .AddRequirements(new AuthorizationPolicyBuilder().RequireClaim(ClaimTypes.AuthenticationMethod, "CAS").Build().Requirements.ToArray())
-    .Build();
-});
-
-// Add services necessary for nonces in CSP, 32-byte nonces
-builder.Services.AddCsp(nonceByteAmount: 32);
-
-// Add a CAS HttpClient factory with a retry policy where requests are retried up to 3 times with a exponential backoff of 2^n seconds between attempts.
-// Each request has a timeout of 1 second and the overall will timeout after the default 100 seconds
-var retryPolicy = HttpPolicyExtensions
-    .HandleTransientHttpError()
-    .Or<TimeoutRejectedException>()
-    .WaitAndRetryAsync(3, retryAttempt => TimeSpan.FromSeconds(Math.Pow(2, retryAttempt)));
-
-var timeoutPolicy = Policy.TimeoutAsync<HttpResponseMessage>(1);
-
-builder.Services
-    .AddHttpClient("CAS")
-    .AddPolicyHandler(retryPolicy)
-    .AddPolicyHandler(timeoutPolicy);
-
-// Settings for HTTP Secure Transport Service
-// See https://aka.ms/aspnetcore-hsts
-builder.Services.AddHsts(options =>
-{
-options.Preload = false;
-options.IncludeSubDomains = false;
-options.MaxAge = TimeSpan.FromHours(1); // expand after we are confident
-options.ExcludedHosts.Add("ucdavis.edu");
-options.ExcludedHosts.Add("vetmed.ucdavis.edu");
-});
-
-// Settings when forcing HTTPS
-builder.Services.AddHttpsRedirection(options =>
-{
-options.RedirectStatusCode = (int)HttpStatusCode.TemporaryRedirect;
-options.HttpsPort = 443;
-});
-
-
-builder.Services.AddDbContext<AAUDContext>();
-builder.Services.AddDbContext<CoursesContext>();
-builder.Services.AddDbContext<RAPSContext>();
-builder.Services.AddDbContext<KeysContext>();
-builder.Services.AddDbContext<EquipmentLoanContext>();
-builder.Services.AddDbContext<PPSContext>();
-builder.Services.AddDbContext<IDCardsContext>();
-builder.Services.AddDbContext<VIPERContext>(opt =>
-{
-if (builder.Environment.EnvironmentName != "Production")
-{
-opt.EnableDetailedErrors(true);
-}
-});
-=======
+
     // Enable detailed errors in non-production environments.
     void ConfigureDbContextOptions(DbContextOptionsBuilder options)
     {
@@ -315,7 +245,7 @@
 
     // Add in a custom ClaimsTransformer that injects user ROLES
     builder.Services.AddTransient<IClaimsTransformation, ClaimsTransformer>();
->>>>>>> 110f6773
+
 
 // Add in a custom ClaimsTransformer that injects user ROLES
 builder.Services.AddTransient<IClaimsTransformation, ClaimsTransformer>();
@@ -329,71 +259,6 @@
 // Add Data Protection services (i.e. encryption)
 builder.Services.AddDataProtection();
 
-<<<<<<< HEAD
-// Add automapper
-builder.Services.AddAutoMapper(typeof(Program));
-
-var app = builder.Build();
-
-// Add Content Security Policy
-app.UseCsp(csp =>
-{
-// Allow JavaScript from:
-csp.AllowScripts
-    .FromSelf() // This domain
-    .AddNonce() // Inline scripts only with Nonce
-    .AllowUnsafeEval(); // allow JS eval command (must also fit within other restrictions)
-
-// Contained iframes can be sourced from:
-csp.AllowFrames
-    .FromNowhere(); // Nowhere, no iframes allowed
-
-// Allow fonts to be downloaded from:
-csp.AllowFonts
-    .FromSelf()// This domain
-    .From("fonts.gstatic.com");
-
-// Allow other sites to put this in an iframe?
-csp.AllowFraming
-    .FromNowhere(); // Block framing on other sites, equivalent to X-Frame-Options: DENY
-
-csp.AllowImages
-    .FromSelf()// This domain
-    .From("data:")// Allow data: images
-    .From("https://www.google-analytics.com")
-    .From("*.ucdavis.edu")
-    .From("vetmed.ucdavis.edu")
-    .From("viper.vetmed.ucdavis.edu")
-    .From("secure.vetmed.ucdavis.edu")
-    .From("secure-test.vetmed.ucdavis.edu")
-    .From("*.vetmed.ucdavis.edu")
-    .From("http://localhost");//viper1 typically runs on http on developer machines
-
-csp.AllowPlugins
-    .FromNowhere(); // Plugins not allowed
-
-csp.AllowStyles
-    .FromSelf() // This domain
-    .AllowUnsafeInline(); // Allows inline CSS
-});
-
-// Configure the HTTP request pipeline.
-if (!app.Environment.IsDevelopment())
-{
-app.UseForwardedHeaders();
-app.UseExceptionHandler("/Error"); // Error page for production
-app.UseHttpsRedirection(); // Force HTTPS
-
-// Implement HTTP Strict Transport Security see https://aka.ms/aspnetcore-hsts.
-app.UseHsts();
-}
-else
-{
-app.UseDeveloperExceptionPage(); // Development error / exception page
-}
-
-app.UseSitemapMiddleware();
-=======
     // Quartz setup
     builder.Services.AddQuartz(q =>
     {
@@ -573,7 +438,6 @@
     }
 
     app.UseRewriter(rewriteOptions);
->>>>>>> 110f6773
 
 var baseUrl = app.Environment.IsDevelopment() ? "" : "2/";
 RewriteOptions rewriteOptions = new RewriteOptions()
@@ -582,35 +446,6 @@
             .AddRewrite(@"(?i)^Students", "/vue/src/students/index.html", true);
 app.UseRewriter(rewriteOptions);
 
-<<<<<<< HEAD
-//for the vue src files, use directories in the url but serve index.html
-app.UseDefaultFiles(new DefaultFilesOptions
-{
-    DefaultFileNames = new List<string> { "index.html" },
-    FileProvider = new PhysicalFileProvider(
-        Path.Combine(builder.Environment.ContentRootPath, "wwwroot/vue")),
-    RequestPath = "/vue",
-    RedirectToAppendTrailingSlash = true
-});
-
-// allow static file serving
-if (app.Environment.IsDevelopment())
-{
-//In development, make sure files can be found when the vue app
-//uses /2/vue/....
-app.UseStaticFiles(new StaticFileOptions
-{
-    FileProvider = new PhysicalFileProvider(
-    Path.Combine(builder.Environment.ContentRootPath, "wwwroot/vue")),
-    RequestPath = "/2/vue"
-});
-app.UseStaticFiles();
-}
-else
-{
-app.UseStaticFiles();
-}
-=======
     // Static file serving configuration
     // Serve built Vue files - in development proxy middleware runs first,
     // in production these files are served directly
@@ -626,7 +461,6 @@
 
     // Add sitemap middleware after static file handling
     app.UseSitemapMiddleware();
->>>>>>> 110f6773
 
 // apply settings define earlier
 app.UseRouting();
@@ -647,27 +481,12 @@
     name: "default",
     pattern: "{controller=Home}/{action=Index}").RequireAuthorization();
 
-<<<<<<< HEAD
-// DefaultPolicy not applied, as authorization not required
-//endpoints.MapHealthChecks("/public");
-});
-=======
-    });
->>>>>>> 110f6773
+    });
 #pragma warning restore ASP0014
 
 // Setup the memory cache so we can use it via a simple static method
 HttpHelper.Configure(app.Services.GetService<IMemoryCache>(), app.Services.GetService<IConfiguration>(), app.Environment, app.Services.GetService<IHttpContextAccessor>(), app.Services.GetService<IAuthorizationService>(), app.Services.GetService<IDataProtectionProvider>());
 
-<<<<<<< HEAD
-app.Run();
-}
-catch (Exception exception)
-{
-// NLog: catch setup errors
-logger.Fatal(exception, "Stopped program because of exception");
-throw;
-=======
 #pragma warning disable S6966 // app.Run() is appropriate for main entry point, not app.RunAsync()
     app.Run();
 #pragma warning restore S6966
@@ -677,7 +496,6 @@
     // NLog: catch setup errors
     logger.Fatal(exception, "Stopped program because of exception");
     throw new InvalidOperationException("Application startup failed. See logs for details.", exception);
->>>>>>> 110f6773
 }
 finally
 {
@@ -708,7 +526,28 @@
 #pragma warning disable CS8604 // Possible null reference argument.
 profile.Region = typeof(Amazon.RegionEndpoint).GetField(xAwsCredentials?.Element("RegionEndpoint")?.Value)?.GetValue(null) as Amazon.RegionEndpoint;
 #pragma warning restore CS8604 // Possible null reference argument.
-<<<<<<< HEAD
+        }
+        else
+        {
+            profile.Region = Amazon.RegionEndpoint.USWest1;
+        }
+        var netSDKFile = new NetSDKCredentialsFile();
+        netSDKFile.RegisterProfile(profile);
+
+        try
+        {
+            File.Delete(awsCredentialsFilePath);
+        }
+        catch (Exception ex)
+        {
+            logger.Error(ex, $"COULD NOT DELETE THE AWS CREDENTIALS XML FILE (\"{awsCredentialsFilePath}\").  The file will need to be deleted manually.");
+            logger.Error(ex, $"COULD NOT DELETE THE AWS CREDENTIALS XML FILE (\"{awsCredentialsFilePath}\").  The file will need to be deleted manually.");
+        }
+    }
+    else
+    {
+        throw new FormatException($"Could not parse AWS Credentials File: \"{awsCredentialsFilePath}\". AccessKeyId and/or SecretAccessKey are blank.");
+    }
 }
 else
 {
@@ -730,28 +569,4 @@
 {
 throw new FormatException($"Could not parse AWS Credentials File: \"{awsCredentialsFilePath}\". AccessKeyId and/or SecretAccessKey are blank.");
 }
-=======
-        }
-        else
-        {
-            profile.Region = Amazon.RegionEndpoint.USWest1;
-        }
-        var netSDKFile = new NetSDKCredentialsFile();
-        netSDKFile.RegisterProfile(profile);
-
-        try
-        {
-            File.Delete(awsCredentialsFilePath);
-        }
-        catch (Exception ex)
-        {
-            logger.Error(ex, $"COULD NOT DELETE THE AWS CREDENTIALS XML FILE (\"{awsCredentialsFilePath}\").  The file will need to be deleted manually.");
-            logger.Error(ex, $"COULD NOT DELETE THE AWS CREDENTIALS XML FILE (\"{awsCredentialsFilePath}\").  The file will need to be deleted manually.");
-        }
-    }
-    else
-    {
-        throw new FormatException($"Could not parse AWS Credentials File: \"{awsCredentialsFilePath}\". AccessKeyId and/or SecretAccessKey are blank.");
-    }
->>>>>>> 110f6773
 }