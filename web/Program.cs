--- conflicted
+++ resolved
@@ -174,25 +174,25 @@
     });
 
 
-<<<<<<< HEAD
     // Enable detailed errors in non-production environments.
     void ConfigureDbContextOptions(DbContextOptionsBuilder options)
-=======
+
     builder.Services.AddDbContext<VIPERContext>(opt =>
->>>>>>> 35765473
     {
         if (builder.Environment.EnvironmentName != "Production")
         {
             options.EnableDetailedErrors(true);
         }
-<<<<<<< HEAD
     }
 
     builder.Services.AddDbContext<AAUDContext>(ConfigureDbContextOptions);
     builder.Services.AddDbContext<CoursesContext>(ConfigureDbContextOptions);
     builder.Services.AddDbContext<RAPSContext>(ConfigureDbContextOptions);
-    builder.Services.AddDbContext<VIPERContext>(ConfigureDbContextOptions);
     builder.Services.AddDbContext<ClinicalSchedulerContext>(ConfigureDbContextOptions);
+    builder.Services.AddDbContext<EquipmentLoanContext>();
+    builder.Services.AddDbContext<PPSContext>();
+    builder.Services.AddDbContext<IDCardsContext>();
+    builder.Services.AddDbContext<KeysContext>();
 
     // Clinical Scheduler services
     builder.Services.AddScoped<Viper.Areas.Curriculum.Services.TermCodeService>();
@@ -212,19 +212,9 @@
 
     // Register UserHelper service
     builder.Services.AddScoped<Viper.IUserHelper, Viper.UserHelper>();
-=======
-    });
-    builder.Services.AddDbContext<AAUDContext>();
-    builder.Services.AddDbContext<CoursesContext>();
-    builder.Services.AddDbContext<RAPSContext>();
-    builder.Services.AddDbContext<EquipmentLoanContext>();
-    builder.Services.AddDbContext<PPSContext>();
-    builder.Services.AddDbContext<IDCardsContext>();
-    builder.Services.AddDbContext<KeysContext>();
 
     // Add HttpClient support
     builder.Services.AddHttpClient();
->>>>>>> 35765473
 
     // Add in a custom ClaimsTransformer that injects user ROLES
     builder.Services.AddTransient<IClaimsTransformation, ClaimsTransformer>();
