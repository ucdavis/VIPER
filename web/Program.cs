--- conflicted
+++ resolved
@@ -16,10 +16,7 @@
 using Polly;
 using Polly.Extensions.Http;
 using Polly.Timeout;
-<<<<<<< HEAD
 using Quartz;
-=======
->>>>>>> b7843991
 using System.Net;
 using System.Security.Claims;
 using System.Xml.Linq;
@@ -27,11 +24,8 @@
 using Viper.Areas.Jobs.JobClasses;
 using Viper.Classes;
 using Viper.Classes.SQLContext;
-<<<<<<< HEAD
 using Viper.Models.CTS;
-=======
 using Web;
->>>>>>> b7843991
 using Web.Authorization;
 
 // Load .env.local for local development only (multiple-instance support)
@@ -214,7 +208,6 @@
     // Add automapper
     builder.Services.AddAutoMapper(typeof(Program));
 
-<<<<<<< HEAD
     // Quartz setup
     builder.Services.AddQuartz(q =>
     {
@@ -234,8 +227,7 @@
         q.AwaitApplicationStarted = true;
         q.WaitForJobsToComplete = true;
     });
-   
-=======
+
     // Add email services
     builder.Services.Configure<Viper.Services.EmailSettings>(builder.Configuration.GetSection("EmailSettings"));
     builder.Services.AddTransient<Viper.Services.IEmailService, Viper.Services.EmailService>();
@@ -254,7 +246,6 @@
     }
 
 
->>>>>>> b7843991
     var app = builder.Build();
 
     var scheduler = await app.Services
