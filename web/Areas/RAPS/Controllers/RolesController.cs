﻿using System.Data;
using System.Linq.Expressions;
using Microsoft.AspNetCore.Authorization;
using Microsoft.AspNetCore.Mvc;
using Microsoft.EntityFrameworkCore;
using Viper.Areas.RAPS.Models;
using Viper.Areas.RAPS.Services;
using Viper.Classes;
using Viper.Classes.SQLContext;
using Viper.Models.RAPS;

namespace Viper.Areas.RAPS.Controllers
{
    [Route("raps/{instance}/[controller]")]
    [Authorize(Roles = "VMDO SVM-IT,RAPS Users", Policy = "2faAuthentication")]
    public class RolesController : ApiController
    {
        private readonly RAPSContext _context;
		public IRAPSSecurityServiceWrapper SecurityService;
        public IUserHelper UserHelper;
		public IRAPSAuditServiceWrapper AuditService;

        public RolesController(RAPSContext context)
        {
            _context = context;
            RAPSSecurityService rss = new(_context);
			SecurityService = new RAPSSecurityServiceWrapper(rss);
<<<<<<< HEAD
            UserHelper = new UserHelper();
			RAPSAuditService ras = new RAPSAuditService(_context);
=======
			UserWrapper = new UserWrapper();
            RAPSAuditService ras = new(_context);
>>>>>>> 0afba4c7
			AuditService = new RAPSAuditServiceWrapper(ras);
        }

        //Get all view names
        [HttpGet("Views")]
        public async Task<ActionResult<List<string>>> GetViews()
        {
            return await new RoleViews(_context).GetViewNames();
        }

        // GET: Roles
        [HttpGet]
        public async Task<ActionResult<IEnumerable<TblRole>>> GetTblRoles(string instance, int? Application, bool? allInstances = false)
        {
            if (_context.TblRoles == null)
            {
                return NotFound();
            }

            allInstances ??= false;
            if(SecurityService.IsAllowedTo("ViewAllRoles", instance))
            {
                var q = _context.TblRoles
                    .Include(r => r.TblRoleMembers.Where(rm => rm.ViewName == null))
                    .Where((r => Application == null || r.Application == Application));
                if(!(bool)allInstances)
                {
                    q = q.Where(RAPSSecurityServiceWrapper.FilterRolesToInstance(instance));
                }
                List<TblRole> roles = await q
                    .OrderBy(r => r.Role.ToUpper().StartsWith("VIPERFORMS") ? 1 : 
                        r.Role.ToUpper().StartsWith("VMACS.VMTH") ? 2 :
                        r.Role.ToUpper().StartsWith("VMACS.VMLF") ? 3 :
                        r.Role.ToUpper().StartsWith("VMACS.UCVMCSD") ? 4 :
                        r.Role.ToUpper().StartsWith("VMACS.MGVP") ? 5 :
                        0)
                    .ThenByDescending(r => r.Application)
                    .ThenBy(r => r.DisplayName ?? r.Role)
                    .ToListAsync();
                return roles;
            }
            List<int> controlledRoleIds = SecurityService.GetControlledRoleIds(UserWrapper.GetCurrentUser()?.MothraId);
            return await _context.TblRoles
                .Include(r => r.TblRoleMembers.Where(rm => rm.ViewName == null))
                .Where(r => r.Application == 0)
                .Where(r => controlledRoleIds.Contains(r.RoleId))
                .Where(RAPSSecurityServiceWrapper.FilterRolesToInstance(instance))
                .OrderBy(r => r.DisplayName ?? r.Role)
                .ToListAsync();
        }



        // GET: Roles/ControlledBy/5
        [HttpGet("ControlledBy/{roleId}")]
        public async Task<ActionResult<IEnumerable<TblRole>>> GetControlledRoles(string instance, int roleId)
        {
            if (_context.TblRoles == null)
            {
                return NotFound();
            }
            var tblRole = await _context.TblRoles
                .Include(r => r.ChildRoles)
                .ThenInclude(cr => cr.Role)
                .Where(r => r.RoleId == roleId)
                .FirstOrDefaultAsync();
            
            if (tblRole == null)
            {
<<<<<<< HEAD
				List<int> controlledRoleIds = SecurityService.GetControlledRoleIds(UserHelper.GetCurrentUser()?.MothraId);
                List<TblRole> List = await _context.TblRoles
                    .Include(r => r.TblRoleMembers.Where(rm => rm.ViewName == null))
                    .Where(r => r.Application == 0)
                    .Where(r => controlledRoleIds.Contains(r.RoleId))
                    .Where(FilterToInstance(instance))
                    .OrderBy(r => r.DisplayName == null ? r.Role : r.DisplayName)
                    .ToListAsync();
=======
                return NotFound();
            }
>>>>>>> 0afba4c7

            List<TblRole> childRoles = new();
            foreach(TblAppRole r in tblRole.ChildRoles)
            {
                childRoles.Add(r.Role);
            }
            childRoles.Sort((c1, c2) => c1.FriendlyName.CompareTo(c2.FriendlyName));

            return childRoles;
        }

        // GET: Roles/5
        [HttpGet("{roleId}")]
        public async Task<ActionResult<TblRole>> GetTblRole(string instance, int roleId)
        {
            if (_context.TblRoles == null)
            {
                return NotFound();
            }
            var tblRole = await _context.TblRoles.FindAsync(roleId);

            if (tblRole == null || !SecurityService.RoleBelongsToInstance(instance, tblRole))
            {
                return NotFound();
            }

            return tblRole;
        }

        // PUT: Roles/5
        [HttpPut("{roleId}")]
        public async Task<IActionResult> PutTblRole(string instance, int roleId, RoleCreateUpdate role)
        {
            TblRole tblRole = CreateTblRoleFromDTO(role);
            if (roleId != tblRole.RoleId || !SecurityService.RoleBelongsToInstance(instance, tblRole))
            {
                return BadRequest();
            }

            _context.ChangeTracker.Clear();
			_context.SetModified(tblRole);
			AuditService.AuditRoleChange(tblRole, RAPSAuditService.AuditActionType.Update);

            try
            {
                await _context.SaveChangesAsync();
            }
            catch (DbUpdateConcurrencyException)
            {
                if (!TblRoleExists(roleId))
                {
                    return NotFound();
                }
                else
                {
                    throw;
                }
            }

            return NoContent();
        }

        // Put: Roles/ControlledBy/5
        [HttpPut("ControlledBy/{roleId}")]
        public async Task<ActionResult<IEnumerable<TblRole>>> UpdateControlledRoles(string instance, int roleId, List<int> roleIds)
        {
            List<TblAppRole> childRoles = await _context.TblAppRoles
                .Where(ar => ar.AppRoleId == roleId)
                .ToListAsync();
            //remove deleted roles
            foreach(TblAppRole childRole in childRoles)
            {
                if(!roleIds.Contains(childRole.RoleId))
                {
                    _context.Remove(childRole);
                }
                else
                {
                    //don't add this one
                    roleIds.Remove(childRole.RoleId);
                }
            }

            //add new roles
            foreach(int id in roleIds)
            {
                _context.Add(new TblAppRole()
                {
                    RoleId = id,
                    AppRoleId = roleId
                });
            }
            await _context.SaveChangesAsync();
            return NoContent();
        }

        // POST: Roles
        [HttpPost]
        public async Task<ActionResult<TblRole>> PostTblRole(string instance, RoleCreateUpdate role)
        {
			if (_context.TblRoles == null)
			{
				return Problem("Entity set 'RAPSContext.TblRoles'  is null.");
			}

            try
            {
			    using var transaction = _context.Database.BeginTransaction();
			    TblRole tblRole = CreateTblRoleFromDTO(role);
                if (!SecurityService.RoleBelongsToInstance(instance, tblRole))
                {
                    return ValidationProblem("Role name is invalid for this instance");
                }
			    _context.TblRoles.Add(tblRole);
			    await _context.SaveChangesAsync();
				AuditService.AuditRoleChange(tblRole, RAPSAuditService.AuditActionType.Create);
			    await _context.SaveChangesAsync();
			    transaction.Commit();

			    return CreatedAtAction("GetTblRole", new { id = tblRole.RoleId }, tblRole);
			}
			catch (DbUpdateConcurrencyException ex)
			{
				return Problem("The record was not updated because it was locked. " + ex.InnerException?.Message);
			}
			catch (Exception ex)
			{
				return Problem("There was a problem updating the database. " + ex.InnerException?.Message);
			}

		}

        // DELETE: Roles/5
        [HttpDelete("{roleId}")]
        public async Task<IActionResult> DeleteTblRole(string instance, int roleId)
        {
            if (_context.TblRoles == null)
            {
                return NotFound();
            }
            var tblRole = await _context.TblRoles.FindAsync(roleId);
            if (tblRole == null || !SecurityService.RoleBelongsToInstance(instance, tblRole))
            {
                return NotFound();
            }

            _context.TblRoles.Remove(tblRole);
			AuditService.AuditRoleChange(tblRole, RAPSAuditService.AuditActionType.Delete);
            await _context.SaveChangesAsync();

            return NoContent();
        }

        private static TblRole CreateTblRoleFromDTO(RoleCreateUpdate role)
        {
            var tblRole = new TblRole() { Role = role.Role, Description = role.Description, ViewName = role.ViewName, Application = (byte)role.Application };
            if (role.RoleId != null && role.RoleId > 0)
            {
                tblRole.RoleId = (int)role.RoleId;
            }
            return tblRole;
        }

        private bool TblRoleExists(int roleId)
        {
            return (_context.TblRoles?.Any(e => e.RoleId == roleId)).GetValueOrDefault();
        }

		
	}
}<|MERGE_RESOLUTION|>--- conflicted
+++ resolved
@@ -25,13 +25,8 @@
             _context = context;
             RAPSSecurityService rss = new(_context);
 			SecurityService = new RAPSSecurityServiceWrapper(rss);
-<<<<<<< HEAD
             UserHelper = new UserHelper();
-			RAPSAuditService ras = new RAPSAuditService(_context);
-=======
-			UserWrapper = new UserWrapper();
             RAPSAuditService ras = new(_context);
->>>>>>> 0afba4c7
 			AuditService = new RAPSAuditServiceWrapper(ras);
         }
 
@@ -73,7 +68,7 @@
                     .ToListAsync();
                 return roles;
             }
-            List<int> controlledRoleIds = SecurityService.GetControlledRoleIds(UserWrapper.GetCurrentUser()?.MothraId);
+            List<int> controlledRoleIds = SecurityService.GetControlledRoleIds(UserHelper.GetCurrentUser()?.MothraId);
             return await _context.TblRoles
                 .Include(r => r.TblRoleMembers.Where(rm => rm.ViewName == null))
                 .Where(r => r.Application == 0)
@@ -87,7 +82,9 @@
 
         // GET: Roles/ControlledBy/5
         [HttpGet("ControlledBy/{roleId}")]
+#pragma warning disable IDE0060 // Remove unused parameter
         public async Task<ActionResult<IEnumerable<TblRole>>> GetControlledRoles(string instance, int roleId)
+#pragma warning restore IDE0060 // Remove unused parameter
         {
             if (_context.TblRoles == null)
             {
@@ -101,19 +98,8 @@
             
             if (tblRole == null)
             {
-<<<<<<< HEAD
-				List<int> controlledRoleIds = SecurityService.GetControlledRoleIds(UserHelper.GetCurrentUser()?.MothraId);
-                List<TblRole> List = await _context.TblRoles
-                    .Include(r => r.TblRoleMembers.Where(rm => rm.ViewName == null))
-                    .Where(r => r.Application == 0)
-                    .Where(r => controlledRoleIds.Contains(r.RoleId))
-                    .Where(FilterToInstance(instance))
-                    .OrderBy(r => r.DisplayName == null ? r.Role : r.DisplayName)
-                    .ToListAsync();
-=======
-                return NotFound();
-            }
->>>>>>> 0afba4c7
+                return NotFound();
+            }
 
             List<TblRole> childRoles = new();
             foreach(TblAppRole r in tblRole.ChildRoles)
@@ -178,7 +164,9 @@
 
         // Put: Roles/ControlledBy/5
         [HttpPut("ControlledBy/{roleId}")]
+#pragma warning disable IDE0060 // Remove unused parameter
         public async Task<ActionResult<IEnumerable<TblRole>>> UpdateControlledRoles(string instance, int roleId, List<int> roleIds)
+#pragma warning restore IDE0060 // Remove unused parameter
         {
             List<TblAppRole> childRoles = await _context.TblAppRoles
                 .Where(ar => ar.AppRoleId == roleId)
