﻿using System.DirectoryServices;
using System.Runtime.Versioning;
using System.DirectoryServices.AccountManagement;
using Viper.Areas.RAPS.Models;
using Amazon.Runtime.Internal.Transform;
using NLog;

namespace Viper.Areas.RAPS.Services
{
    [SupportedOSPlatform("windows")]
    public class LdapService
    {
<<<<<<< HEAD
        //username for campus active directory servers (ou.ad3 and ad3)
        private const string _username = "ou\\svc-accounts";
        //username for ldap.ucdavis.edu
        private const string _ldapUsername = "uid=vetmed,ou=Special Users,dc=ucdavis,dc=edu";
=======
        private const string _username = "CN=svc-accounts,OU=Service Accounts,OU=SVM-OU-LocalUsers,OU=SVM,OU=DEPARTMENTS,DC=ou,DC=ad3,DC=ucdavis,DC=edu";
>>>>>>> 82ab7f64

        private Logger _logger;

        //Start OUs for ou.ad3 (old-style groups and service accounts) and ad3 (users and api managed groups)
        private const string _ouStart = "OU=SVM,OU=DEPARTMENTS,DC=ou,DC=ad3,DC=ucdavis,DC=edu";
        private const string _ad3Users = "OU=ucdUsers,DC=ad3,DC=ucdavis,DC=edu";
        private const string _ldapUsers = "OU=People,DC=ldap,DC=ucdavis,DC=edu";
        //server and start for ldap.ucdavis.edu
        private const string _ouServer = "ou.ad3.ucdavis.edu";
        private const string _ad3Server = "ad3.ucdavis.edu";
        private const string _ldapServer = "ldap.ucdavis.edu";
        private const string _ldapStart = "ou=People,dc=ucdavis,dc=edu";

        //ldap attributes/properties to return for each object type
        private readonly string[] _groupProperties =
        {
            "sAMAccountName",
            "objectGuid",
            "cn",
            "canonicalName",
            "dn",
            "distinguishedName",
            "displayName",
            "groupType",
            "description",
            "extensionAttribute1",
            "extensionAttribute2",
            "extensionAttribute3"
        };
        private readonly string[] _personProperties =
        {
            "sAMAccountName",
            "objectGuid",
            "cn",
            "canonicalName",
            "dn",
            "distinguishedName",
            "givenName",
            "sn",
            "displayName",
            "description",
            "mail",
            "streetAddress",
            "userPrincipalName",
            "userAccountControl",
            "title",
            "department",
            "company",
            "uidNumber",
            "memberOf",
            "telephoneNumber",
            "mobile",
            "uid",
            "employeeNumber",
            "labeledUri",
            "middlename",
            "ou",
            "postalAddress",
            "ucdPersonAffiliation",
            "ucdPersonIAMID",
            "ucdPersonPIDM",
            "ucdPersonUUID",
            "ucdStudentLevel",
            "ucdStudentSID"
    };
        private readonly string[] CFParams =
        {
            "accountexpires","adspath","badpasswordtime","badpwdcount","cn","codepage","company","countrycode","deliverandredirect","department","deptname","departmentnumber","Description","displayname","distinguishedname","dscorepropagationdata","edupersonaffiliation","edupersonprincipalname","employeenumber","extensionattribute10","extensionattribute11","extensionattribute12","extensionattribute13","extensionattribute14","extensionattribute15","extensionattribute5","extensionattribute6","extensionattribute7","extensionattribute8","extensionattribute9","gidnumber","givenname","instancetype","internetencoding","l","lastlogoff","lastlogon","lastlogontimestamp","legacyexchangedn","lockouttime","logoncount","mail","mailnickname","mapirecipient","memberof","mobile","msexcharchiveguid","msexcharchivename","msexcharchivestatus","msexchblockedsendershash","msexchcomanagedobjectsbl","msexchextensionattribute16","msexchextensionattribute17","msexchmailboxguid","msexchpoliciesexcluded","msexchrecipientdisplaytype","msexchrecipienttypedetails","msexchremoterecipienttype","msexchsafesendershash","msexchtextmessagingstate","msexchumdtmfmap","msexchuseraccountcontrol","msexchversion","msexchwhenmailboxcreated","name","objectcategory","objectclass","objectguid","objectsid","ou","pager","phone","physicaldeliveryofficename","postaladdress","postalcode","primarygroupid","proxyaddresses","pwdlastset","SamAccountName","samaccounttype","showinaddressbook","sn","st","street","streetaddress","targetaddress","telephonenumber","textencodedoraddress","title","ucdappointmentdepartmentcode","ucdappointmenttitlecode","ucdpersonaffiliation","ucdpersoniamid","ucdpersonnetid","ucdpersonpidm","ucdpersonppsid","ucdpersonuuid","ucdpublishitemflag","ucdstudentsid","uid","uidnumber","useraccountcontrol","username","userprincipalname","usnchanged","usncreated","whenchanged","whencreated"
        };

        public LdapService() {
            _logger = LogManager.GetCurrentClassLogger();
        }

        /// <summary>
        /// Get groups, optionally filtering with a wildcard match to name
        /// </summary>
        /// <param name="name">Partial name of group to search for</param>
        /// <returns>List of groups</returns>
        public List<LdapGroup> GetGroups(string? name = null)
        {
            string filter = "(objectClass=group)";
            if (name != null)
            {
                filter = string.Format("(&{0}(cn=*{1}*))", filter, name);
            };
            _logger.Info("LdapService.GetGroups(" + (name ?? "") + ")");

            List<LdapGroup> groups = new();
            try
            {
                var de = GetRoot(true);
                _logger.Info("LDAP DE Server: " + de?.Options?.GetCurrentServerName());
                var ds = new DirectorySearcher(de, filter, _groupProperties, SearchScope.Subtree)
                    { PageSize = 1000, ReferralChasing = ReferralChasingOption.All };

                SearchResultCollection results = ds.FindAll();
                foreach (SearchResult result in results)
                {
                    groups.Add(new LdapGroup(result));
                }
                groups.Sort((g1, g2) => g1.DistinguishedName.CompareTo(g2.DistinguishedName));
            }
            catch (DirectoryServicesCOMException cex)
            {
                _logger.Error(cex);
                _logger.Error("Extended Error: " + cex?.ExtendedErrorMessage);
            }
            catch (Exception ex)
            {
                _logger.Error(ex);
            }
            return groups;
        }

        /// <summary>
        /// Get a single group by distinguished name
        /// </summary>
        /// <param name="dn">Distinguished name of group</param>
        /// <returns>The group, if found</returns>
        public LdapGroup? GetGroup(string dn)
        {
            string filter = string.Format("(&(objectClass=group)(distinguishedName={0}))", dn);
            return new LdapGroup(
                new DirectorySearcher(GetRoot(true), filter, _groupProperties, SearchScope.Subtree)
                    .FindOne()
            );
        }

        /// <summary>
        /// Get users, optionally searching ou.ad3, searching by name, cn, or samAccountName
        /// </summary>
        /// <param name="fromOu">If true, searches the SVM OU in ou.ad3.ucdavis.edu, otherwise, searches ucdUsers in ad3</param>
        /// <param name="name">display name to search for</param>
        /// <param name="cn">canonical name to search for</param>
        /// <param name="samAccountName">samAccountName to search for</param>
        /// <returns>List of users</returns>
        public List<LdapUser> GetUsers(bool fromOu = false, string? name = null, string? cn = null, string? samAccountName = null)
        {
            string filter = "(objectClass=user)";
            string additionalFilters = "";
            if (name != null)
            {
                additionalFilters += string.Format("(displayName=*{0}*)", name);
            }
            if (cn != null)
            {
                additionalFilters += string.Format("(cn=*{0}*", cn);
            }
            if (samAccountName != null)
            {
                additionalFilters += string.Format("(samAccountName=*{0}*", samAccountName);
            }
            if (additionalFilters.Length > 0)
            {
                filter = string.Format("(&{0}{1})", filter, additionalFilters);
            }
            SearchResultCollection results = new DirectorySearcher(GetRoot(fromOu), filter, _personProperties, SearchScope.Subtree)
                .FindAll();
            List<LdapUser> users = new();
            foreach (SearchResult result in results)
            {
                users.Add(new LdapUser(result));
            }
            return SortUsers(users);
        }

        /// <summary>
        /// Get users for display\ searching by name, cn, or samAccountName
        /// </summary>
        /// <param name="search">Searches all fields (phone number, SN, given name, UID, CN, mail) for this value</param>
        /// <returns>List of Users</returns>
        public List<LdapUserContact> GetUsersContact(string search)
        {
            string filter = string.Format("(|(telephoneNumber=*{0})(sn={0}*)(givenName={0}*)(uid={0}*)(cn={0})(mail={0}*))", search);
            DirectoryEntry de = GetRootContact();
            SearchResultCollection results = new DirectorySearcher(de, filter)
            { SizeLimit = 1000 }
                .FindAll();
            List<LdapUserContact> users = new();
            foreach (SearchResult result in results)
            {
                users.Add(new LdapUserContact(result));
            }
            return SortUsersContact(users);
        }

        /// <summary>
        /// Get users for display, optionally searching ou.ad3, searching by name, cn, or samAccountName
        /// </summary>
        /// <param name="search">Searches all fields (phone number, SN, given name, UID, CN, mail) for this value</param>
        /// <returns>Dictionary of Users, indexed by mothraID</returns>
        public Dictionary<string,LdapUserContact> GetUsersContactDictionary(string search)
        {
            string filter = string.Format("(|(telephoneNumber=*{0})(sn={0}*)(givenName={0}*)(uid={0}*)(cn={0})(mail={0}*))", search);
            DirectoryEntry de = GetRootContact();
            SearchResultCollection results = new DirectorySearcher(de, filter, CFParams, SearchScope.Subtree)
            { SizeLimit = 1000 }
                .FindAll();
            Dictionary<string,LdapUserContact> users = new();
            foreach (SearchResult result in results)
            {
                users.Add((string)result.Properties["ucdpersonuuid"][0], new LdapUserContact(result));
            }
            return users;
        }

        /// <summary>
        /// Look up User by search string
        /// </summary>
        /// <param name="search">Search string for looking up user</param>
        /// <returns>LdapUserContact</returns>
        public LdapUserContact? GetUserContact(string search)
        {
            string filter = string.Format("(|(telephoneNumber=*{0})(sn={0}*)(givenName={0}*)(uid={0}*)(cn={0})(mail={0}*))", search);
            DirectoryEntry de = GetRootContact();
            SearchResultCollection results = new DirectorySearcher(de, filter, CFParams, SearchScope.Subtree)
            { SizeLimit = 1 }
                .FindAll();
            foreach (SearchResult result in results)
            {
                return new LdapUserContact(result);
            }
            return null;
        }


        /// <summary>
        /// Look up User by its iamID
        /// </summary>
        /// <param name="id">iamID for looking up user</param>
        /// <returns>LdapUserContact</returns>
        public LdapUserContact? GetUserByID(string? id)
        {
            return null;
            if (id == null) return null;
            string filter = string.Format("(|(ucdpersoniamid = {0}))", id);
            DirectoryEntry de = GetRootContact();
            SearchResultCollection results = new DirectorySearcher(de, filter, CFParams, SearchScope.Subtree)
            { SizeLimit = 1 }
                .FindAll();
            foreach (SearchResult result in results)
            {
                return new LdapUserContact(result);
            }
            return null;
        }

        /// <summary>
        /// Get dictionary of Users from a list of MothraIDs
        /// </summary>
        /// <param name="ids">List of MothraIDs for looking up users</param>
        /// <returns>Dictionary of Users, indexed by mothraID</returns>
        public Dictionary<string, LdapUserContact> GetUsersByIDs(List<string> ids)
        {
            string filter = "(|";
            foreach (string i in ids) {
                filter += string.Format("(ucdpersonuuid = {0})", i);
            }
            filter += ")";
            DirectoryEntry de = GetRootContact();
            SearchResultCollection results = new DirectorySearcher(de, filter, CFParams, SearchScope.Subtree)
            { SizeLimit = 1000 }
                .FindAll();
            Dictionary<string, LdapUserContact> users = new();
            foreach (SearchResult result in results)
            {
                users.Add((string)result.Properties["ucdpersonuuid"][0], new LdapUserContact(result));
            }
            return users;
        }

        /// <summary>
        /// Gets a single user from ou or ad3
        /// </summary>
        /// <param name="samAccountName">samAccountName of user</param>
        /// <param name="fromOu">If true, searches the SVM OU in ou.ad3.ucdavis.edu, otherwise, searches ucdUsers in ad3</param>
        /// <returns></returns>
        public LdapUser? GetUser(string samAccountName, bool fromOu = false)
        {
            return new LdapUser(
                new DirectorySearcher(GetRoot(fromOu), string.Format("(&(objectClass=user)(samAccountName={0}))", samAccountName), _personProperties, SearchScope.Subtree)
                .FindOne()
            );

        }

        /// <summary>
        /// Gets a single user from ou or ad3
        /// </summary>
        /// <param name="samAccountName">samAccountName of user</param>
        /// <param name="fromOu">If true, searches the SVM OU in ou.ad3.ucdavis.edu, otherwise, searches ucdUsers in ad3</param>
        /// <returns></returns>
        public LdapUserContact? GetUserContact(string? samAccountName, bool fromOu = false)
        {
            return new LdapUserContact(
                new DirectorySearcher(GetRootContact(), string.Format("(&(objectClass=user)(samAccountName={0}))", samAccountName), _personProperties, SearchScope.Subtree)
                .FindOne()
            );

        }

        /// <summary>
        /// Get members of a group. Group must be in ou.ad3. Members can be in either ou.ad3 or ad3
        /// </summary>
        /// <param name="groupDn">Distingushed name of the group</param>
        /// <returns>List of members of the group</returns>
        public List<LdapUser> GetGroupMembership(string groupDn)
        {
            List<LdapUser> users = new();
            string filter = string.Format("(&(objectClass=user)(memberOf={0}))", groupDn);

            //Need to get users from both AD3 and OU
            SearchResultCollection ouResults = new DirectorySearcher(GetRoot(true), filter, _personProperties, SearchScope.Subtree)
                .FindAll();
            foreach (SearchResult result in ouResults)
            {
                users.Add(new LdapUser(result));
            }

            SearchResultCollection ad3Results = new DirectorySearcher(GetRoot(false), filter, _personProperties, SearchScope.Subtree)
            { PageSize = 1000 }
                .FindAll();
            foreach (SearchResult result in ad3Results)
            {
                users.Add(new LdapUser(result));
            }

            return SortUsers(users);
        }

        /// <summary>
        /// Add a user to a group
        /// </summary>
        /// <param name="userDn">The distinguished name of the user</param>
        /// <param name="groupDn">The distinguised name of the group</param>
        public void AddUserToGroup(string userDn, string groupDn)
        {
            string creds = HttpHelper.GetSetting<string>("Credentials", "UCDavisLDAP") ?? "";
            try
            {
                using PrincipalContext ad3Pc = new(ContextType.Domain, "ad3.ucdavis.edu", _username, creds);
                using PrincipalContext ouPc = new(ContextType.Domain, "ou.ad3.ucdavis.edu", _username, creds);
                GroupPrincipal? group = GroupPrincipal.FindByIdentity(ouPc, IdentityType.DistinguishedName, groupDn);
                UserPrincipal? user = UserPrincipal.FindByIdentity(ad3Pc, IdentityType.DistinguishedName, userDn);
                if (group != null && user != null)
                {
                    group.Members.Add(user);
                    group.Save();
                }
            }
            catch (Exception ex)
            {
                HttpHelper.Logger.Error(ex);
            }
        }

        /// <summary>
        /// Remove a user from a group
        /// </summary>
        /// <param name="userDn">The distinguished name of the user</param>
        /// <param name="groupDn">The distinguised name of the group</param>
        public void RemoveUserFromGroup(string userDn, string groupDn)
        {
            string creds = HttpHelper.GetSetting<string>("Credentials", "UCDavisLDAP") ?? "";
            try
            {
                using PrincipalContext ad3Pc = new(ContextType.Domain, "ad3.ucdavis.edu", _username, creds);
                using PrincipalContext ouPc = new(ContextType.Domain, "ou.ad3.ucdavis.edu", _username, creds);
                GroupPrincipal group = GroupPrincipal.FindByIdentity(ouPc, IdentityType.DistinguishedName, groupDn);
                UserPrincipal? user = UserPrincipal.FindByIdentity(ad3Pc, IdentityType.DistinguishedName, userDn);
                if (group != null && user != null)
                {
                    group.Members.Remove(user);
                    group.Save();
                }
            }
            catch (Exception ex)
            {
                HttpHelper.Logger.Error(ex);
            }
        }

        //Sort users by description first, or sam account name
        private static List<LdapUser> SortUsers(List<LdapUser> users)
        {
            users.Sort((a, b) => a.Description == b.Description
                ? a.SamAccountName.CompareTo(b.SamAccountName)
                : a.Description.CompareTo(b.Description));
            return users;
        }

        //Sort users by description first, or sam account name
        private static List<LdapUserContact> SortUsersContact(List<LdapUserContact> users)
        {
            users.Sort((a, b) => a.Description == b.Description
                ? a.sn.CompareTo(b.sn)
                : a.Description.CompareTo(b.Description));
            return users;
        }

        //Get the root to start our ldap query - either the SVM OU in ou.ad3.ucdavis.edu for traditional security groups and SVM managed service accounts or 
        //the ucdUsers OU in ad3.ucdavis.edu for campus user accounts
        private DirectoryEntry GetRoot(bool fromOu = false)
        {
            string start = fromOu ? _ouStart : _ad3Users;
            string server = fromOu ? _ouServer : _ad3Server;
            string creds = HttpHelper.GetSetting<string>("Credentials", "UCDavisLDAP") ?? "";
            _logger.Info("Server is " + server);
            _logger.Info("Root LDAP is " + string.Format("LDAP://{0}/{1}", server, start));
            _logger.Info("Username: " + _username + " c: " + (creds.Length > 0 ? "yes" : "no");
            DirectoryEntry de = new DirectoryEntry(server, _username, creds, AuthenticationTypes.Secure)
            {
                Path = string.Format("LDAP://{0}/{1}", server, start)
            };
            return de;
        }
        //Get the root to start our ldap.ucdavis.edu query
        private DirectoryEntry GetRootContact()
        {
            string creds = HttpHelper.GetSetting<string>("Credentials", "UCDavisDirectoryLDAP") ?? "";
            string serverAndStart = string.Format("LDAP://{0}/{1}", _ldapServer, _ldapStart);
            //We have to initialize the DirectoryEntry object using just the server, and then change the path to the server + start OU
            DirectoryEntry de = new(_ldapServer, _ldapUsername, creds, AuthenticationTypes.SecureSocketsLayer)
            {
                Path = serverAndStart
            };
            return de;
        }


    }
}<|MERGE_RESOLUTION|>--- conflicted
+++ resolved
@@ -10,14 +10,10 @@
     [SupportedOSPlatform("windows")]
     public class LdapService
     {
-<<<<<<< HEAD
         //username for campus active directory servers (ou.ad3 and ad3)
-        private const string _username = "ou\\svc-accounts";
+        private const string _username = "CN=svc-accounts,OU=Service Accounts,OU=SVM-OU-LocalUsers,OU=SVM,OU=DEPARTMENTS,DC=ou,DC=ad3,DC=ucdavis,DC=edu";
         //username for ldap.ucdavis.edu
         private const string _ldapUsername = "uid=vetmed,ou=Special Users,dc=ucdavis,dc=edu";
-=======
-        private const string _username = "CN=svc-accounts,OU=Service Accounts,OU=SVM-OU-LocalUsers,OU=SVM,OU=DEPARTMENTS,DC=ou,DC=ad3,DC=ucdavis,DC=edu";
->>>>>>> 82ab7f64
 
         private Logger _logger;
 
