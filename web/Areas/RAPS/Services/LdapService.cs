﻿using System.DirectoryServices;
using System.Runtime.Versioning;
using System.DirectoryServices.AccountManagement;
using Viper.Areas.RAPS.Models;
using Amazon.Runtime.Internal.Transform;
using NLog;

namespace Viper.Areas.RAPS.Services
{
    [SupportedOSPlatform("windows")]
    public class LdapService
    {
        //username for campus active directory servers (ou.ad3 and ad3)
        private const string _username = "ou\\svc-accounts";
        //username for ldap.ucdavis.edu
        private const string _ldapUsername = "uid=vetmed,ou=Special Users,dc=ucdavis,dc=edu";

        private Logger _logger;

        //Start OUs for ou.ad3 (old-style groups and service accounts) and ad3 (users and api managed groups)
        private const string _ouStart = "OU=SVM,OU=Departments,DC=ou,DC=ad3,DC=ucdavis,DC=edu";
        private const string _ad3Users = "OU=ucdUsers,DC=ad3,DC=ucdavis,DC=edu";
<<<<<<< HEAD
        private const string _ldapUsers = "OU=People,DC=ldap,DC=ucdavis,DC=edu";
        //server and start for ldap.ucdavis.edu
        private const string _ldapServer = "ldap.ucdavis.edu";
        private const string _ldapStart = "ou=People,dc=ucdavis,dc=edu";
=======
        private const string _ouServer = "ou.ad3.ucdavis.edu";
        private const string _ad3Server = "ad3.ucdavis.edu";
>>>>>>> d7be9441

        //ldap attributes/properties to return for each object type
        private readonly string[] _groupProperties =
        {
            "sAMAccountName",
            "objectGuid",
            "cn",
            "canonicalName",
            "dn",
            "distinguishedName",
            "displayName",
            "groupType",
            "description",
            "extensionAttribute1",
            "extensionAttribute2",
            "extensionAttribute3"
        };
        private readonly string[] _personProperties =
        {
            "sAMAccountName",
            "objectGuid",
            "cn",
            "canonicalName",
            "dn",
            "distinguishedName",
            "givenName",
            "sn",
            "displayName",
            "description",
            "mail",
            "streetAddress",
            "userPrincipalName",
            "userAccountControl",
            "title",
            "department",
            "company",
            "uidNumber",
            "memberOf",
            "telephoneNumber",
            "mobile",
            "uid",
            "employeeNumber",
            "labeledUri",
            "middlename",
            "ou",
            "postalAddress",
            "ucdPersonAffiliation",
            "ucdPersonIAMID",
            "ucdPersonPIDM",
            "ucdPersonUUID",
            "ucdStudentLevel",
            "ucdStudentSID"
    };
        private readonly string[] CFParams =
        {
            "accountexpires","adspath","badpasswordtime","badpwdcount","cn","codepage","company","countrycode","deliverandredirect","department","deptname","departmentnumber","Description","displayname","distinguishedname","dscorepropagationdata","edupersonaffiliation","edupersonprincipalname","employeenumber","extensionattribute10","extensionattribute11","extensionattribute12","extensionattribute13","extensionattribute14","extensionattribute15","extensionattribute5","extensionattribute6","extensionattribute7","extensionattribute8","extensionattribute9","gidnumber","givenname","instancetype","internetencoding","l","lastlogoff","lastlogon","lastlogontimestamp","legacyexchangedn","lockouttime","logoncount","mail","mailnickname","mapirecipient","memberof","mobile","msexcharchiveguid","msexcharchivename","msexcharchivestatus","msexchblockedsendershash","msexchcomanagedobjectsbl","msexchextensionattribute16","msexchextensionattribute17","msexchmailboxguid","msexchpoliciesexcluded","msexchrecipientdisplaytype","msexchrecipienttypedetails","msexchremoterecipienttype","msexchsafesendershash","msexchtextmessagingstate","msexchumdtmfmap","msexchuseraccountcontrol","msexchversion","msexchwhenmailboxcreated","name","objectcategory","objectclass","objectguid","objectsid","ou","pager","phone","physicaldeliveryofficename","postaladdress","postalcode","primarygroupid","proxyaddresses","pwdlastset","SamAccountName","samaccounttype","showinaddressbook","sn","st","street","streetaddress","targetaddress","telephonenumber","textencodedoraddress","title","ucdappointmentdepartmentcode","ucdappointmenttitlecode","ucdpersonaffiliation","ucdpersoniamid","ucdpersonnetid","ucdpersonpidm","ucdpersonppsid","ucdpersonuuid","ucdpublishitemflag","ucdstudentsid","uid","uidnumber","useraccountcontrol","username","userprincipalname","usnchanged","usncreated","whenchanged","whencreated"
        };

        public LdapService() {
            _logger = LogManager.GetCurrentClassLogger();
        }

        /// <summary>
        /// Get groups, optionally filtering with a wildcard match to name
        /// </summary>
        /// <param name="name">Partial name of group to search for</param>
        /// <returns>List of groups</returns>
        public List<LdapGroup> GetGroups(string? name = null)
        {
            string filter = "(objectClass=group)";
            if (name != null)
            {
                filter = string.Format("(&{0}(cn=*{1}*))", filter, name);
            };
            _logger.Info("LdapService.GetGroups(" + (name ?? "") + ")");

            List<LdapGroup> groups = new();
            try
            {
                var de = GetRoot(true);
                _logger.Info("LDAP DE Server: " + de?.Options?.GetCurrentServerName());
                var ds = new DirectorySearcher(de, filter, _groupProperties, SearchScope.Subtree)
                    { PageSize = 1000, ReferralChasing = ReferralChasingOption.All };

                SearchResultCollection results = ds.FindAll();
                foreach (SearchResult result in results)
                {
                    groups.Add(new LdapGroup(result));
                }
                groups.Sort((g1, g2) => g1.DistinguishedName.CompareTo(g2.DistinguishedName));
            }
            catch (DirectoryServicesCOMException cex)
            {
                _logger.Error(cex);
                _logger.Error("Extended Error: " + cex?.ExtendedErrorMessage);
            }
            catch (Exception ex)
            {
                _logger.Error(ex);
            }
            return groups;
        }

        /// <summary>
        /// Get a single group by distinguished name
        /// </summary>
        /// <param name="dn">Distinguished name of group</param>
        /// <returns>The group, if found</returns>
        public LdapGroup? GetGroup(string dn)
        {
            string filter = string.Format("(&(objectClass=group)(distinguishedName={0}))", dn);
            return new LdapGroup(
                new DirectorySearcher(GetRoot(true), filter, _groupProperties, SearchScope.Subtree)
                    .FindOne()
            );
        }

        /// <summary>
        /// Get users, optionally searching ou.ad3, searching by name, cn, or samAccountName
        /// </summary>
        /// <param name="fromOu">If true, searches the SVM OU in ou.ad3.ucdavis.edu, otherwise, searches ucdUsers in ad3</param>
        /// <param name="name">display name to search for</param>
        /// <param name="cn">canonical name to search for</param>
        /// <param name="samAccountName">samAccountName to search for</param>
        /// <returns>List of users</returns>
        public List<LdapUser> GetUsers(bool fromOu = false, string? name = null, string? cn = null, string? samAccountName = null)
        {
            string filter = "(objectClass=user)";
            string additionalFilters = "";
            if (name != null)
            {
                additionalFilters += string.Format("(displayName=*{0}*)", name);
            }
            if (cn != null)
            {
                additionalFilters += string.Format("(cn=*{0}*", cn);
            }
            if (samAccountName != null)
            {
                additionalFilters += string.Format("(samAccountName=*{0}*", samAccountName);
            }
            if (additionalFilters.Length > 0)
            {
                filter = string.Format("(&{0}{1})", filter, additionalFilters);
            }
            SearchResultCollection results = new DirectorySearcher(GetRoot(fromOu), filter, _personProperties, SearchScope.Subtree)
                .FindAll();
            List<LdapUser> users = new();
            foreach (SearchResult result in results)
            {
                users.Add(new LdapUser(result));
            }
            return SortUsers(users);
        }

        /// <summary>
        /// Get users for display\ searching by name, cn, or samAccountName
        /// </summary>
        /// <param name="search">Searches all fields (phone number, SN, given name, UID, CN, mail) for this value</param>
        /// <returns>List of Users</returns>
        public List<LdapUserContact> GetUsersContact(string search)
        {
            string filter = string.Format("(|(telephoneNumber=*{0})(sn={0}*)(givenName={0}*)(uid={0}*)(cn={0})(mail={0}*))", search);
            DirectoryEntry de = GetRootContact();
            SearchResultCollection results = new DirectorySearcher(de, filter)
            { SizeLimit = 1000 }
                .FindAll();
            List<LdapUserContact> users = new();
            foreach (SearchResult result in results)
            {
                users.Add(new LdapUserContact(result));
            }
            return SortUsersContact(users);
        }

        /// <summary>
        /// Get users for display, optionally searching ou.ad3, searching by name, cn, or samAccountName
        /// </summary>
        /// <param name="search">Searches all fields (phone number, SN, given name, UID, CN, mail) for this value</param>
        /// <returns>Dictionary of Users, indexed by mothraID</returns>
        public Dictionary<string,LdapUserContact> GetUsersContactDictionary(string search)
        {
            string filter = string.Format("(|(telephoneNumber=*{0})(sn={0}*)(givenName={0}*)(uid={0}*)(cn={0})(mail={0}*))", search);
            DirectoryEntry de = GetRootContact();
            SearchResultCollection results = new DirectorySearcher(de, filter, CFParams, SearchScope.Subtree)
            { SizeLimit = 1000 }
                .FindAll();
            Dictionary<string,LdapUserContact> users = new();
            foreach (SearchResult result in results)
            {
                users.Add((string)result.Properties["ucdpersonuuid"][0], new LdapUserContact(result));
            }
            return users;
        }

        /// <summary>
        /// Look up User by search string
        /// </summary>
        /// <param name="search">Search string for looking up user</param>
        /// <returns>LdapUserContact</returns>
        public LdapUserContact? GetUserContact(string search)
        {
            string filter = string.Format("(|(telephoneNumber=*{0})(sn={0}*)(givenName={0}*)(uid={0}*)(cn={0})(mail={0}*))", search);
            DirectoryEntry de = GetRootContact();
            SearchResultCollection results = new DirectorySearcher(de, filter, CFParams, SearchScope.Subtree)
            { SizeLimit = 1 }
                .FindAll();
            foreach (SearchResult result in results)
            {
                return new LdapUserContact(result);
            }
            return null;
        }


        /// <summary>
        /// Look up User by its iamID
        /// </summary>
        /// <param name="id">iamID for looking up user</param>
        /// <returns>LdapUserContact</returns>
        public LdapUserContact? GetUserByID(string? id)
        {
            return null;
            if (id == null) return null;
            string filter = string.Format("(|(ucdpersoniamid = {0}))", id);
            DirectoryEntry de = GetRootContact();
            SearchResultCollection results = new DirectorySearcher(de, filter, CFParams, SearchScope.Subtree)
            { SizeLimit = 1 }
                .FindAll();
            foreach (SearchResult result in results)
            {
                return new LdapUserContact(result);
            }
            return null;
        }

        /// <summary>
        /// Get dictionary of Users from a list of MothraIDs
        /// </summary>
        /// <param name="ids">List of MothraIDs for looking up users</param>
        /// <returns>Dictionary of Users, indexed by mothraID</returns>
        public Dictionary<string, LdapUserContact> GetUsersByIDs(List<string> ids)
        {
            string filter = "(|";
            foreach (string i in ids) {
                filter += string.Format("(ucdpersonuuid = {0})", i);
            }
            filter += ")";
            DirectoryEntry de = GetRootContact();
            SearchResultCollection results = new DirectorySearcher(de, filter, CFParams, SearchScope.Subtree)
            { SizeLimit = 1000 }
                .FindAll();
            Dictionary<string, LdapUserContact> users = new();
            foreach (SearchResult result in results)
            {
                users.Add((string)result.Properties["ucdpersonuuid"][0], new LdapUserContact(result));
            }
            return users;
        }

        /// <summary>
        /// Gets a single user from ou or ad3
        /// </summary>
        /// <param name="samAccountName">samAccountName of user</param>
        /// <param name="fromOu">If true, searches the SVM OU in ou.ad3.ucdavis.edu, otherwise, searches ucdUsers in ad3</param>
        /// <returns></returns>
        public LdapUser? GetUser(string samAccountName, bool fromOu = false)
        {
            return new LdapUser(
                new DirectorySearcher(GetRoot(fromOu), string.Format("(&(objectClass=user)(samAccountName={0}))", samAccountName), _personProperties, SearchScope.Subtree)
                .FindOne()
            );

        }

        /// <summary>
        /// Gets a single user from ou or ad3
        /// </summary>
        /// <param name="samAccountName">samAccountName of user</param>
        /// <param name="fromOu">If true, searches the SVM OU in ou.ad3.ucdavis.edu, otherwise, searches ucdUsers in ad3</param>
        /// <returns></returns>
        public LdapUserContact? GetUserContact(string? samAccountName, bool fromOu = false)
        {
            return new LdapUserContact(
                new DirectorySearcher(GetRootContact(), string.Format("(&(objectClass=user)(samAccountName={0}))", samAccountName), _personProperties, SearchScope.Subtree)
                .FindOne()
            );

        }

        /// <summary>
        /// Get members of a group. Group must be in ou.ad3. Members can be in either ou.ad3 or ad3
        /// </summary>
        /// <param name="groupDn">Distingushed name of the group</param>
        /// <returns>List of members of the group</returns>
        public List<LdapUser> GetGroupMembership(string groupDn)
        {
            List<LdapUser> users = new();
            string filter = string.Format("(&(objectClass=user)(memberOf={0}))", groupDn);

            //Need to get users from both AD3 and OU
            SearchResultCollection ouResults = new DirectorySearcher(GetRoot(true), filter, _personProperties, SearchScope.Subtree)
                .FindAll();
            foreach (SearchResult result in ouResults)
            {
                users.Add(new LdapUser(result));
            }

            SearchResultCollection ad3Results = new DirectorySearcher(GetRoot(false), filter, _personProperties, SearchScope.Subtree)
            { PageSize = 1000 }
                .FindAll();
            foreach (SearchResult result in ad3Results)
            {
                users.Add(new LdapUser(result));
            }

            return SortUsers(users);
        }

        /// <summary>
        /// Add a user to a group
        /// </summary>
        /// <param name="userDn">The distinguished name of the user</param>
        /// <param name="groupDn">The distinguised name of the group</param>
        public void AddUserToGroup(string userDn, string groupDn)
        {
            string creds = HttpHelper.GetSetting<string>("Credentials", "UCDavisLDAP") ?? "";
            try
            {
                using PrincipalContext ad3Pc = new(ContextType.Domain, "ad3.ucdavis.edu", _username, creds);
                using PrincipalContext ouPc = new(ContextType.Domain, "ou.ad3.ucdavis.edu", _username, creds);
                GroupPrincipal? group = GroupPrincipal.FindByIdentity(ouPc, IdentityType.DistinguishedName, groupDn);
                UserPrincipal? user = UserPrincipal.FindByIdentity(ad3Pc, IdentityType.DistinguishedName, userDn);
                if (group != null && user != null)
                {
                    group.Members.Add(user);
                    group.Save();
                }
            }
            catch (Exception ex)
            {
                HttpHelper.Logger.Error(ex);
            }
        }

        /// <summary>
        /// Remove a user from a group
        /// </summary>
        /// <param name="userDn">The distinguished name of the user</param>
        /// <param name="groupDn">The distinguised name of the group</param>
        public void RemoveUserFromGroup(string userDn, string groupDn)
        {
            string creds = HttpHelper.GetSetting<string>("Credentials", "UCDavisLDAP") ?? "";
            try
            {
                using PrincipalContext ad3Pc = new(ContextType.Domain, "ad3.ucdavis.edu", _username, creds);
                using PrincipalContext ouPc = new(ContextType.Domain, "ou.ad3.ucdavis.edu", _username, creds);
                GroupPrincipal group = GroupPrincipal.FindByIdentity(ouPc, IdentityType.DistinguishedName, groupDn);
                UserPrincipal? user = UserPrincipal.FindByIdentity(ad3Pc, IdentityType.DistinguishedName, userDn);
                if (group != null && user != null)
                {
                    group.Members.Remove(user);
                    group.Save();
                }
            }
            catch (Exception ex)
            {
                HttpHelper.Logger.Error(ex);
            }
        }

        //Sort users by description first, or sam account name
        private static List<LdapUser> SortUsers(List<LdapUser> users)
        {
            users.Sort((a, b) => a.Description == b.Description
                ? a.SamAccountName.CompareTo(b.SamAccountName)
                : a.Description.CompareTo(b.Description));
            return users;
        }

        //Sort users by description first, or sam account name
        private static List<LdapUserContact> SortUsersContact(List<LdapUserContact> users)
        {
            users.Sort((a, b) => a.Description == b.Description
                ? a.sn.CompareTo(b.sn)
                : a.Description.CompareTo(b.Description));
            return users;
        }

        //Get the root to start our ldap query - either the SVM OU in ou.ad3.ucdavis.edu for traditional security groups and SVM managed service accounts or 
        //the ucdUsers OU in ad3.ucdavis.edu for campus user accounts
        private DirectoryEntry GetRoot(bool fromOu = false)
        {
            string start = fromOu ? _ouStart : _ad3Users;
            string server = fromOu ? _ouServer : _ad3Server;
            string creds = HttpHelper.GetSetting<string>("Credentials", "UCDavisLDAP") ?? "";
            _logger.Info("Root LDAP is " + string.Format("LDAP://{0}/{1}", server, start));
            return new DirectoryEntry(string.Format("LDAP://{0}", start), _username, creds, AuthenticationTypes.Secure);
        }
        //Get the root to start our ldap.ucdavis.edu query
        private DirectoryEntry GetRootContact()
        {
            string creds = HttpHelper.GetSetting<string>("Credentials", "UCDavisDirectoryLDAP") ?? "";
            string serverAndStart = string.Format("LDAP://{0}/{1}", _ldapServer, _ldapStart);
            //We have to initialize the DirectoryEntry object using just the server, and then change the path to the server + start OU
            DirectoryEntry de = new(_ldapServer, _ldapUsername, creds, AuthenticationTypes.SecureSocketsLayer)
            {
                Path = serverAndStart
            };
            return de;
        }


    }
}<|MERGE_RESOLUTION|>--- conflicted
+++ resolved
@@ -20,15 +20,12 @@
         //Start OUs for ou.ad3 (old-style groups and service accounts) and ad3 (users and api managed groups)
         private const string _ouStart = "OU=SVM,OU=Departments,DC=ou,DC=ad3,DC=ucdavis,DC=edu";
         private const string _ad3Users = "OU=ucdUsers,DC=ad3,DC=ucdavis,DC=edu";
-<<<<<<< HEAD
         private const string _ldapUsers = "OU=People,DC=ldap,DC=ucdavis,DC=edu";
         //server and start for ldap.ucdavis.edu
+        private const string _ouServer = "ou.ad3.ucdavis.edu";
+        private const string _ad3Server = "ad3.ucdavis.edu";
         private const string _ldapServer = "ldap.ucdavis.edu";
         private const string _ldapStart = "ou=People,dc=ucdavis,dc=edu";
-=======
-        private const string _ouServer = "ou.ad3.ucdavis.edu";
-        private const string _ad3Server = "ad3.ucdavis.edu";
->>>>>>> d7be9441
 
         //ldap attributes/properties to return for each object type
         private readonly string[] _groupProperties =
