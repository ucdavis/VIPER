--- conflicted
+++ resolved
@@ -13,12 +13,8 @@
     [Permission(Allow = "SVMSecure")]
     public class LayoutController : ApiController
     {
-<<<<<<< HEAD
-        private RAPSContext _context;
+        private readonly RAPSContext _context;
         
-=======
-        private readonly RAPSContext _context;
->>>>>>> c6d202ae
         private readonly List<string[]> links = new()
         {
             new string[] { "/", "1.0", "SVMSecure", "VIPER 1.0" },
@@ -93,14 +89,12 @@
                     case "cts":
                         menu = new CtsNavMenu(_context).Nav();
                         break;
-<<<<<<< HEAD
                     case "cms":
                         menu = new CmsNavMenu(_context).Nav();
-=======
+                        break;
                     case "viper-clinical-scheduler":
                     case "clinicalscheduler":
                         menu = new ClinicalSchedulerNavMenu().Nav();
->>>>>>> c6d202ae
                         break;
                 }
                 if (menu != null)
