--- conflicted
+++ resolved
@@ -23,10 +23,7 @@
     </PackageReference>
     <PackageReference Include="Microsoft.Extensions.Logging" Version="8.0.1" />
     <PackageReference Include="Microsoft.NET.Test.Sdk" Version="17.7.2" />
-<<<<<<< HEAD
-=======
     <PackageReference Include="MockQueryable.Moq" Version="7.0.3" />
->>>>>>> 93de0516
     <PackageReference Include="Moq" Version="4.20.72" />
     <PackageReference Include="System.Linq.Async" Version="6.0.1" />
     <PackageReference Include="xunit" Version="2.5.0" />
