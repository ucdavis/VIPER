--- conflicted
+++ resolved
@@ -38,9 +38,6 @@
             return Instance.StartsWith("VMACS.");
         }
 
-<<<<<<< HEAD
-		public bool IsAllowedTo(string action, string? Instance)
-=======
         public bool RoleBelongsToInstance(string Instance, TblRole role)
         {
             string roleName = role.Role.ToUpper();
@@ -52,19 +49,14 @@
         }
 
         public bool IsAllowedTo(string action, string? instance = null)
->>>>>>> 19908191
         {
-            if(_userWrapper.HasPermission(_context, _userWrapper.GetCurrentUser(), "RAPS.Admin"))
+            if(UserHelper.HasPermission(_context, UserHelper.GetCurrentUser(), "RAPS.Admin"))
             {
                 return true;
             }
             switch(action)
             {
                 case "ViewAllRoles":
-<<<<<<< HEAD
-                    return Instance != null && IsVMACSInstance(Instance) && _userWrapper.HasPermission(_context, _userWrapper.GetCurrentUser(), "RAPS.ViewRoles");
-                //case "EditRoleMembership": return _userWrapper.HasPermission(_context, _userWrapper.GetCurrentUser(), "RAPS.EditRoleMembership");
-=======
                     return instance  != null && IsVMACSInstance(instance) && UserHelper.HasPermission(_context, UserHelper.GetCurrentUser(), "RAPS.ViewRoles");
                 case "AccessInstnace":
                     return instance != null 
@@ -73,7 +65,6 @@
                             || GetControlledRoleIds(UserHelper.GetCurrentUser()?.MothraId).Count() > 0
                             );
                 //case "EditRoleMembership": return UserHelper.HasPermission(_context, UserHelper.GetCurrentUser(), "RAPS.EditRoleMembership");
->>>>>>> 19908191
                 default:
                     return _userWrapper.HasPermission(_context, _userWrapper.GetCurrentUser(), "RAPS." + action);
             }
