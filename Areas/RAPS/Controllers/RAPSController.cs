--- conflicted
+++ resolved
@@ -41,14 +41,6 @@
                         Problem("Entity set 'RAPSContext.TblRoles'  is null.");
         }
 
-<<<<<<< HEAD
-        [Route("/[area]/[action]/{counter}")]
-        [HttpPost]
-        public void UpdateCounter(int counter)
-        {
-            ViewData["Count"] = counter;
-            HttpContext.Session.SetInt32("RAPSCounter", counter);
-        }
 
         /*Testing Role view/edit functions with client side UI*/
 
@@ -71,7 +63,5 @@
             ViewData["RoleId"] = RoleId;
             return View("~/Areas/RAPS/Views/Roles/Members.cshtml");
         }
-=======
->>>>>>> dd9c290e
     }
 }