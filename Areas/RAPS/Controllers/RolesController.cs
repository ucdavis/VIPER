--- conflicted
+++ resolved
@@ -16,13 +16,9 @@
     public class RolesController : ApiController
     {
         private readonly RAPSContext _context;
-<<<<<<< HEAD
 		public IRAPSSecurityServiceWrapper SecurityService;
         public IUserWrapper UserWrapper;
-=======
-        private RAPSSecurityService _securityService;
         private RAPSAuditService _auditService;
->>>>>>> 19908191
 
 		private static Expression<Func<TblRole, bool>> FilterToInstance(string instance)
         {
@@ -35,17 +31,11 @@
         public RolesController(RAPSContext context)
         {
             _context = context;
-<<<<<<< HEAD
-			RAPSSecurityService rss = new RAPSSecurityService(_context);
-			SecurityService = new RAPSSecurityServiceWrapper(rss);
-			UserWrapper = new UserWrapper();
-
-		}
-=======
             _securityService = new RAPSSecurityService(_context);
             _auditService = new RAPSAuditService(_context);
         }
->>>>>>> 19908191
+
+		}
 
         // GET: Roles
         [HttpGet]
@@ -110,12 +100,8 @@
                 return BadRequest();
             }
 
-<<<<<<< HEAD
 			_context.SetModified(tblRole);
-=======
-            _context.Entry(tblRole).State = EntityState.Modified;
             _auditService.AuditRoleChange(tblRole, RAPSAuditService.AuditActionType.Update);
->>>>>>> 19908191
 
             try
             {
@@ -145,11 +131,14 @@
             {
                 return Problem("Entity set 'RAPSContext.TblRoles'  is null.");
             }
-<<<<<<< HEAD
-			try
-			{
-				_context.TblRoles?.Add(tblRole);
-				await _context.SaveChangesAsync();
+
+            using var transaction = _context.Database.BeginTransaction();
+            TblRole tblRole = CreateTblRoleFromDTO(role);
+            _context.TblRoles.Add(tblRole);
+            await _context.SaveChangesAsync();
+            _auditService.AuditRoleChange(tblRole, RAPSAuditService.AuditActionType.Create);
+            await _context.SaveChangesAsync();
+            transaction.Commit();
 
 				return CreatedAtAction("GetTblRole", new { id = tblRole.RoleId }, tblRole);
 			}
@@ -162,19 +151,6 @@
 				return Problem("There was a problem updating the database. " + ex.InnerException?.Message);
 			}
 		}
-=======
-
-            using var transaction = _context.Database.BeginTransaction();
-            TblRole tblRole = CreateTblRoleFromDTO(role);
-            _context.TblRoles.Add(tblRole);
-            await _context.SaveChangesAsync();
-            _auditService.AuditRoleChange(tblRole, RAPSAuditService.AuditActionType.Create);
-            await _context.SaveChangesAsync();
-            transaction.Commit();
-
-            return CreatedAtAction("GetTblRole", new { id = tblRole.RoleId }, tblRole);
-        }
->>>>>>> 19908191
 
         // DELETE: Roles/5
         [HttpDelete("{roleId}")]
@@ -202,16 +178,7 @@
             var tblRole = new TblRole() { Role = role.Role, Description = role.Description, ViewName = role.ViewName, Application = (byte)role.Application };
             if (role.RoleId != null && role.RoleId > 0)
             {
-<<<<<<< HEAD
-                return NotFound();
-            }
-            
-            if (!SecurityService.IsAllowedTo("EditRoleMembers", instance, tblRole))
-            {
-                return Forbid();
-=======
                 tblRole.RoleId = (int)role.RoleId;
->>>>>>> 19908191
             }
             return tblRole;
         }
